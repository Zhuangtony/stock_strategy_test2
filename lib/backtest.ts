import { bsCallDelta, bsCallPrice, findStrikeForTargetDelta, estimateHV } from './optionMath';

function getISOWeek(date: Date) {
  const tmp = new Date(Date.UTC(date.getUTCFullYear(), date.getUTCMonth(), date.getUTCDate()));
  const dayNum = tmp.getUTCDay() || 7;
  tmp.setUTCDate(tmp.getUTCDate() + 4 - dayNum);
  const yearStart = new Date(Date.UTC(tmp.getUTCFullYear(), 0, 1));
  return Math.ceil((((tmp.valueOf() - yearStart.valueOf()) / 86400000) + 1) / 7);
}

export function generateCycleBoundaries(dates: string[], freq: 'weekly' | 'monthly') {
  const boundaries: number[] = [];
  if (dates.length === 0) return boundaries;
  const dObjs = dates.map(d => new Date(d + 'T00:00:00Z'));
  if (freq === 'weekly') {
    let prevWeek = -1;
    for (let i = 0; i < dObjs.length; i++) {
      const week = getISOWeek(dObjs[i]);
      if (prevWeek !== week) {
        boundaries.push(i);
        let j = i;
        while (j + 1 < dObjs.length && getISOWeek(dObjs[j + 1]) === week) j++;
        boundaries.push(j);
        prevWeek = week;
      }
    }
  } else {
    for (let i = 0; i < dObjs.length;) {
      const startIdx = i;
      let j = i;
      while (j + 1 < dObjs.length && dObjs[j + 1].getUTCMonth() === dObjs[i].getUTCMonth()) j++;
      const endIdx = j;
      boundaries.push(startIdx, endIdx);
      i = j + 1;
    }
  }
  return boundaries;
}

export function runBacktest(
  ohlc: { date: string; close: number; adjClose: number }[],
  params: {
    initialCapital: number;
    shares: number;
    r: number;
    q: number;
    targetDelta: number;
    freq: 'weekly' | 'monthly';
    ivOverride?: number | null;
    reinvestPremium: boolean;
    roundStrikeToInt: boolean;
    skipEarningsWeek: boolean;
    dynamicContracts: boolean;
    enableRoll: boolean;
    earningsDates?: string[];
    rollDeltaThreshold?: number;
  },
) {
  const dates = ohlc.map(d => d.date);
  const prices = ohlc.map(d => d.adjClose ?? d.close);
  const hv = estimateHV(prices);
  const iv = params.ivOverride && params.ivOverride > 0 ? params.ivOverride : hv;
  const clampDelta = (d: number) => Math.min(0.95, Math.max(0.05, d));
  const baseDelta = typeof params.targetDelta === 'number' && Number.isFinite(params.targetDelta) ? params.targetDelta : 0.3;
  const strikeTargetDelta = clampDelta(baseDelta);
  const rollDeltaTrigger = clampDelta(
    typeof params.rollDeltaThreshold === 'number' && Number.isFinite(params.rollDeltaThreshold)
      ? params.rollDeltaThreshold
      : 0.7,
  );
  const boundaries = generateCycleBoundaries(dates, params.freq);

  const dateToIndex = new Map<string, number>();
  for (let i = 0; i < dates.length; i++) dateToIndex.set(dates[i], i);
  const earningsIndices = new Set<number>();
  for (const d of params.earningsDates || []) {
    const idx = dateToIndex.get(d);
    if (idx != null) earningsIndices.add(idx);
  }
  const hasEarningsInCycle = (startIdx: number, endIdx: number) => {
    if (!params.skipEarningsWeek) return false;
    for (let i = startIdx; i <= endIdx; i++) {
      if (earningsIndices.has(i)) return true;
    }
    return false;
  };

  const bh_value: number[] = [];
  for (let i = 0; i < prices.length; i++) {
    bh_value.push(params.initialCapital + params.shares * prices[i]);
  }

  let cash = params.initialCapital;
  let shares = params.shares;
  const baseContractQty = Math.floor(params.shares / 100);
  let openCall: null | {
    strike: number;
    premium: number;
    qty: number;
    sellIdx: number;
    expIdx: number;
  } = null;
  const cc_value: number[] = [];
  const callStrikeSeries: (number | null)[] = [];
  const callDeltaSeries: (number | null)[] = [];
  const settlements: {
    index: number;
    date: string;
    totalValue: number;
    pnl: number;
    strike: number;
    underlying: number;
    premium: number;
    qty: number;
    type: 'roll' | 'expiry';
    delta?: number;
  }[] = [];
  const rollEvents: {
    index: number;
    date: string;
    totalValue: number;
    pnl: number;
    strike: number;
    underlying: number;
    premium: number;
    qty: number;
    delta?: number;
  }[] = [];

  for (let i = 0; i < prices.length; i++) {
<<<<<<< HEAD
    const S = prices[i];

    if (params.enableRoll && openCall) {
      const daysToExpiry = openCall.expIdx - i;
      if (daysToExpiry > 2) {
        const timeToExpiry = Math.max(daysToExpiry / 252, 1 / 252);
        const currentDelta = bsCallDelta(S, openCall.strike, params.r, params.q, iv, timeToExpiry);
        if (currentDelta >= rollDeltaTrigger) {
          const closeValue = bsCallPrice(S, openCall.strike, params.r, params.q, iv, timeToExpiry);
          const closeCost = closeValue * (openCall.qty * 100);
          cash -= closeCost;
          const rollPnl = (openCall.premium - closeValue) * (openCall.qty * 100);
          const totalAfterClose = cash + shares * S;
          const rollRecord = {
            index: i,
            date: dates[i],
            totalValue: totalAfterClose,
            pnl: rollPnl,
            strike: openCall.strike,
            underlying: S,
            premium: openCall.premium,
            qty: openCall.qty,
            type: 'roll' as const,
            delta: currentDelta,
          };
          settlements.push(rollRecord);
          rollEvents.push(rollRecord);

          let newExpIdx = Math.min(prices.length - 1, openCall.expIdx + 5);
          if (newExpIdx <= i) newExpIdx = Math.min(prices.length - 1, i + 1);
          const newTerm = Math.max((newExpIdx - i) / 252, 1 / 252);
          let newStrike = findStrikeForTargetDelta(S, strikeTargetDelta, params.r, params.q, iv, newTerm);
          if (params.roundStrikeToInt) newStrike = Math.round(newStrike);
          const minIncrement = params.roundStrikeToInt ? 1 : Math.max(0.5, newStrike * 0.01);
          if (newStrike <= openCall.strike) {
            newStrike = openCall.strike + minIncrement;
            if (params.roundStrikeToInt) newStrike = Math.round(newStrike);
          }
          const newQty = params.dynamicContracts ? Math.floor(shares / 100) : baseContractQty;
          if (newQty > 0) {
            const newPremium = bsCallPrice(S, newStrike, params.r, params.q, iv, newTerm);
            openCall = { strike: newStrike, premium: newPremium, qty: newQty, sellIdx: i, expIdx: newExpIdx };
            const premiumCash = newPremium * (newQty * 100);
            cash += premiumCash;
            if (params.reinvestPremium) {
              const lotShares = Math.floor(premiumCash / S);
              if (lotShares > 0) {
                shares += lotShares;
                cash -= lotShares * S;
              }
            }
          } else {
            openCall = null;
          }
        }
      }
    }
=======
>>>>>>> 16677a51

    if (!openCall) {
      for (let b = 0; b < boundaries.length; b += 2) {
        if (boundaries[b] === i) {
          const expIdx = boundaries[b + 1];
          if (hasEarningsInCycle(boundaries[b], expIdx)) break;
          const T = Math.max((expIdx - boundaries[b] + 1) / 252, 1 / 252);
          const qty = params.dynamicContracts ? Math.floor(shares / 100) : baseContractQty;
          if (qty > 0) {
            const S = prices[i];
            let strike = findStrikeForTargetDelta(S, strikeTargetDelta, params.r, params.q, iv, T);
            if (params.roundStrikeToInt) strike = Math.max(1, Math.round(strike));
            const premium = bsCallPrice(S, strike, params.r, params.q, iv, T);
            openCall = { strike, premium, qty, sellIdx: i, expIdx };
            const premiumCash = premium * (qty * 100);
            cash += premiumCash;
            if (params.reinvestPremium) {
              const lotShares = Math.floor(premiumCash / S);
              if (lotShares > 0) {
                shares += lotShares;
                cash -= lotShares * S;
              }
            }
          }
          break;
        }
      }
    }

    let settlementNote: null | {
      pnl: number;
      strike: number;
      underlying: number;
      premium: number;
      qty: number;
      delta?: number;
    } = null;

    const isLastDay = i === prices.length - 1;
    if (openCall && (openCall.expIdx === i || (isLastDay && openCall.expIdx > i))) {
      const Sexp = prices[i];
      const assignedLots = Sexp > openCall.strike ? openCall.qty : 0;
      if (assignedLots > 0) {
        const deliver = assignedLots * 100;
        const deliverable = Math.min(deliver, shares);
        shares -= deliverable;
        cash += deliverable * openCall.strike;
        const rebuy = deliverable;
        if (rebuy > 0) {
          cash -= rebuy * Sexp;
          shares += rebuy;
        }
      }
      const intrinsic = Math.max(0, Sexp - openCall.strike);
      const pnl = (openCall.premium - intrinsic) * (openCall.qty * 100);
      settlementNote = {
        pnl,
        strike: openCall.strike,
        underlying: Sexp,
        premium: openCall.premium,
        qty: openCall.qty,
        delta: intrinsic > 0 ? 1 : 0,
      };
      openCall = null;
    }

    const total = cash + shares * prices[i];
    cc_value.push(total);
    if (openCall) {
      const remainingDays = Math.max(openCall.expIdx - i, 0);
      const remainingTerm = Math.max(remainingDays / 252, 1 / 252);
      callDeltaSeries.push(bsCallDelta(S, openCall.strike, params.r, params.q, iv, remainingTerm));
      callStrikeSeries.push(openCall.strike);
    } else {
      callDeltaSeries.push(null);
      callStrikeSeries.push(null);
    }
    if (settlementNote) {
      settlements.push({
        index: i,
        date: dates[i],
        totalValue: total,
        pnl: settlementNote.pnl,
        strike: settlementNote.strike,
        underlying: settlementNote.underlying,
        premium: settlementNote.premium,
        qty: settlementNote.qty,
        type: 'expiry',
        delta: settlementNote.delta,
      });
    }
  }

  const out = dates.map((d, idx) => ({
    date: d,
    BuyAndHold: bh_value[idx],
    CoveredCall: cc_value[idx],
    UnderlyingPrice: prices[idx],
    CallStrike: callStrikeSeries[idx],
    CallDelta: callDeltaSeries[idx],
    settlement: null as null | {
      pnl: number;
      strike: number;
      underlying: number;
      premium: number;
      qty: number;
      type: 'roll' | 'expiry';
      delta?: number;
    },
  }));

  for (const s of settlements) {
    out[s.index].settlement = {
      pnl: s.pnl,
      strike: s.strike,
      underlying: s.underlying,
      premium: s.premium,
      qty: s.qty,
      type: s.type,
      delta: s.delta,
    };
  }
  const bhReturn = (bh_value.at(-1)! / bh_value[0] - 1);
  const ccReturn = (cc_value.at(-1)! / cc_value[0] - 1);
  const settlementTrades = settlements.filter(s => s.qty > 0);
  const winningTrades = settlementTrades.filter(s => s.pnl > 0).length;
  const ccWinRate = settlementTrades.length > 0 ? winningTrades / settlementTrades.length : 0;
  return {
    curve: out,
    bhReturn,
    ccReturn,
    hv,
    ivUsed: iv,
    bhShares: params.shares,
    ccShares: shares,
    settlements: settlements.map(({ index: _index, ...rest }) => rest),
<<<<<<< HEAD
    rollEvents: rollEvents.map(({ index: _index, ...rest }) => rest),
    ccWinRate,
    ccSettlementCount: settlementTrades.length,
    effectiveTargetDelta: strikeTargetDelta,
    rollDeltaTrigger,
=======
>>>>>>> 16677a51
  };
}<|MERGE_RESOLUTION|>--- conflicted
+++ resolved
@@ -128,7 +128,6 @@
   }[] = [];
 
   for (let i = 0; i < prices.length; i++) {
-<<<<<<< HEAD
     const S = prices[i];
 
     if (params.enableRoll && openCall) {
@@ -186,8 +185,6 @@
         }
       }
     }
-=======
->>>>>>> 16677a51
 
     if (!openCall) {
       for (let b = 0; b < boundaries.length; b += 2) {
@@ -324,13 +321,10 @@
     bhShares: params.shares,
     ccShares: shares,
     settlements: settlements.map(({ index: _index, ...rest }) => rest),
-<<<<<<< HEAD
     rollEvents: rollEvents.map(({ index: _index, ...rest }) => rest),
     ccWinRate,
     ccSettlementCount: settlementTrades.length,
     effectiveTargetDelta: strikeTargetDelta,
     rollDeltaTrigger,
-=======
->>>>>>> 16677a51
   };
 }