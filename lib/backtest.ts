import { bsCallDelta, bsCallPrice, findStrikeForTargetDelta, estimateHV } from './optionMath';

export type BacktestFrequency = 'weekly' | 'monthly';

export type OhlcRow = {
  date: string;
  close: number;
  adjClose: number;
};

export interface BacktestParams {
  initialCapital: number;
  shares: number;
  r: number;
  q: number;
  targetDelta: number;
  freq: BacktestFrequency;
  ivOverride?: number | null;
  reinvestPremium: boolean;
  roundStrikeToInt: boolean;
  skipEarningsWeek: boolean;
  dynamicContracts: boolean;
  enableRoll: boolean;
  earningsDates?: string[];
  rollDeltaThreshold?: number;
  rollDaysBeforeExpiry?: number;
}

export interface SettlementEvent {
  date: string;
  totalValue: number;
  pnl: number;
  strike: number;
  underlying: number;
  premium: number;
  qty: number;
  type: 'roll' | 'expiry';
  delta?: number;
  rollReason?: 'delta' | 'scheduled';
}

export interface BacktestCurvePoint {
  date: string;
  BuyAndHold: number;
  CoveredCall: number;
  UnderlyingPrice: number;
  CallStrike: number | null;
  CallDelta: number | null;
  settlement: null | {
    pnl: number;
    strike: number;
    underlying: number;
    premium: number;
    qty: number;
    type: 'roll' | 'expiry';
    delta?: number;
    rollReason?: 'delta' | 'scheduled';
  };
}

export interface RunBacktestResult {
  curve: BacktestCurvePoint[];
  bhReturn: number;
  ccReturn: number;
  hv: number;
  ivUsed: number;
  bhShares: number;
  ccShares: number;
  settlements: SettlementEvent[];
  rollEvents: SettlementEvent[];
  ccWinRate: number;
  ccSettlementCount: number;
  effectiveTargetDelta: number;
  rollDeltaTrigger: number;
}

function getISOWeek(date: Date) {
  const tmp = new Date(Date.UTC(date.getUTCFullYear(), date.getUTCMonth(), date.getUTCDate()));
  const dayNum = tmp.getUTCDay() || 7;
  tmp.setUTCDate(tmp.getUTCDate() + 4 - dayNum);
  const yearStart = new Date(Date.UTC(tmp.getUTCFullYear(), 0, 1));
  return Math.ceil((((tmp.valueOf() - yearStart.valueOf()) / 86400000) + 1) / 7);
}

export function generateCycleBoundaries(dates: string[], freq: BacktestFrequency) {
  const boundaries: number[] = [];
  if (dates.length === 0) return boundaries;
  const dObjs = dates.map(d => new Date(d + 'T00:00:00Z'));
  if (freq === 'weekly') {
    let prevWeek = -1;
    for (let i = 0; i < dObjs.length; i++) {
      const week = getISOWeek(dObjs[i]);
      if (prevWeek !== week) {
        boundaries.push(i);
        let j = i;
        while (j + 1 < dObjs.length && getISOWeek(dObjs[j + 1]) === week) j++;
        boundaries.push(j);
        prevWeek = week;
      }
    }
  } else {
    for (let i = 0; i < dObjs.length;) {
      const startIdx = i;
      let j = i;
      while (j + 1 < dObjs.length && dObjs[j + 1].getUTCMonth() === dObjs[i].getUTCMonth()) j++;
      const endIdx = j;
      boundaries.push(startIdx, endIdx);
      i = j + 1;
    }
  }
  return boundaries;
}

export function runBacktest(ohlc: OhlcRow[], params: BacktestParams): RunBacktestResult {
  const dates = ohlc.map(d => d.date);
  const prices = ohlc.map(d => d.adjClose ?? d.close);
  const hv = estimateHV(prices);
  const iv = params.ivOverride && params.ivOverride > 0 ? params.ivOverride : hv;
  const clampDelta = (d: number) => Math.min(0.95, Math.max(0.05, d));
  const baseDelta = typeof params.targetDelta === 'number' && Number.isFinite(params.targetDelta) ? params.targetDelta : 0.3;
  const strikeTargetDelta = clampDelta(baseDelta);
  const rollDeltaTrigger = clampDelta(
    typeof params.rollDeltaThreshold === 'number' && Number.isFinite(params.rollDeltaThreshold)
      ? params.rollDeltaThreshold
      : 0.7,
  );
  const scheduledRollOffset =
    typeof params.rollDaysBeforeExpiry === 'number' && Number.isFinite(params.rollDaysBeforeExpiry)
      ? Math.max(0, Math.min(4, Math.floor(params.rollDaysBeforeExpiry)))
      : null;
  const boundaries = generateCycleBoundaries(dates, params.freq);

  const dateToIndex = new Map<string, number>();
  for (let i = 0; i < dates.length; i++) dateToIndex.set(dates[i], i);
  const earningsIndices = new Set<number>();
  for (const d of params.earningsDates || []) {
    const idx = dateToIndex.get(d);
    if (idx != null) earningsIndices.add(idx);
  }
  const hasEarningsInCycle = (startIdx: number, endIdx: number) => {
    if (!params.skipEarningsWeek) return false;
    for (let i = startIdx; i <= endIdx; i++) {
      if (earningsIndices.has(i)) return true;
    }
    return false;
  };

  const bh_value: number[] = [];
  for (let i = 0; i < prices.length; i++) {
    bh_value.push(params.initialCapital + params.shares * prices[i]);
  }

  let cash = params.initialCapital;
  let shares = params.shares;
  const baseContractQty = Math.floor(params.shares / 100);
  let openCall: null | {
    strike: number;
    premium: number;
    qty: number;
    sellIdx: number;
    expIdx: number;
  } = null;
  const cc_value: number[] = [];
  const callStrikeSeries: (number | null)[] = [];
  const callDeltaSeries: (number | null)[] = [];
  const settlements: {
    index: number;
    date: string;
    totalValue: number;
    pnl: number;
    strike: number;
    underlying: number;
    premium: number;
    qty: number;
    type: 'roll' | 'expiry';
    delta?: number;
    rollReason?: 'delta' | 'scheduled';
  }[] = [];
  const rollEvents: {
    index: number;
    date: string;
    totalValue: number;
    pnl: number;
    strike: number;
    underlying: number;
    premium: number;
    qty: number;
    type: 'roll';
    delta?: number;
<<<<<<< HEAD
    rollReason: 'delta' | 'scheduled';
=======
    rollReason: 'delta';
>>>>>>> 6c1e8db4
  }[] = [];

  for (let i = 0; i < prices.length; i++) {
    const S = prices[i];

    if (params.enableRoll && openCall) {
      const daysToExpiry = openCall.expIdx - i;
      if (daysToExpiry > 0) {
        const timeToExpiry = Math.max(daysToExpiry / 252, 1 / 252);
        const currentDelta = bsCallDelta(S, openCall.strike, params.r, params.q, iv, timeToExpiry);
        const meetsDeltaTrigger = daysToExpiry > 2 && currentDelta >= rollDeltaTrigger;
        const meetsScheduledRoll = scheduledRollOffset !== null && daysToExpiry === scheduledRollOffset + 1;
        if (meetsDeltaTrigger || meetsScheduledRoll) {
          const closeValue = bsCallPrice(S, openCall.strike, params.r, params.q, iv, timeToExpiry);
          const closeCost = closeValue * (openCall.qty * 100);
          cash -= closeCost;
          const rollPnl = (openCall.premium - closeValue) * (openCall.qty * 100);
          const totalAfterClose = cash + shares * S;
          const rollReason: 'delta' | 'scheduled' = meetsDeltaTrigger ? 'delta' : 'scheduled';
          const rollRecord = {
            index: i,
            date: dates[i],
            totalValue: totalAfterClose,
            pnl: rollPnl,
            strike: openCall.strike,
            underlying: S,
            premium: openCall.premium,
            qty: openCall.qty,
            type: 'roll' as const,
            delta: currentDelta,
            rollReason,
          };
          settlements.push(rollRecord);
          if (meetsDeltaTrigger) {
            rollEvents.push({ ...rollRecord, rollReason: 'delta' });
          }

          let newExpIdx = Math.min(prices.length - 1, openCall.expIdx + 5);
          if (newExpIdx <= i) newExpIdx = Math.min(prices.length - 1, i + 1);
          const newTerm = Math.max((newExpIdx - i) / 252, 1 / 252);
          let newStrike = findStrikeForTargetDelta(S, strikeTargetDelta, params.r, params.q, iv, newTerm);
          if (params.roundStrikeToInt) newStrike = Math.round(newStrike);
          if (meetsDeltaTrigger) {
            const minIncrement = params.roundStrikeToInt ? 1 : Math.max(0.5, newStrike * 0.01);
            if (newStrike <= openCall.strike) {
              newStrike = openCall.strike + minIncrement;
              if (params.roundStrikeToInt) newStrike = Math.round(newStrike);
            }
          }
          const newQty = params.dynamicContracts ? Math.floor(shares / 100) : baseContractQty;
          if (newQty > 0) {
            const newPremium = bsCallPrice(S, newStrike, params.r, params.q, iv, newTerm);
            openCall = { strike: newStrike, premium: newPremium, qty: newQty, sellIdx: i, expIdx: newExpIdx };
            const premiumCash = newPremium * (newQty * 100);
            cash += premiumCash;
            if (params.reinvestPremium) {
              const lotShares = Math.floor(premiumCash / S);
              if (lotShares > 0) {
                shares += lotShares;
                cash -= lotShares * S;
              }
            }
          } else {
            openCall = null;
          }
        }
      }
    }

    if (!openCall) {
      for (let b = 0; b < boundaries.length; b += 2) {
        if (boundaries[b] === i) {
          const expIdx = boundaries[b + 1];
          if (hasEarningsInCycle(boundaries[b], expIdx)) break;
          const T = Math.max((expIdx - boundaries[b] + 1) / 252, 1 / 252);
          const qty = params.dynamicContracts ? Math.floor(shares / 100) : baseContractQty;
          if (qty > 0) {
            const S = prices[i];
            let strike = findStrikeForTargetDelta(S, strikeTargetDelta, params.r, params.q, iv, T);
            if (params.roundStrikeToInt) strike = Math.max(1, Math.round(strike));
            const premium = bsCallPrice(S, strike, params.r, params.q, iv, T);
            openCall = { strike, premium, qty, sellIdx: i, expIdx };
            const premiumCash = premium * (qty * 100);
            cash += premiumCash;
            if (params.reinvestPremium) {
              const lotShares = Math.floor(premiumCash / S);
              if (lotShares > 0) {
                shares += lotShares;
                cash -= lotShares * S;
              }
            }
          }
          break;
        }
      }
    }

    let settlementNote: null | {
      pnl: number;
      strike: number;
      underlying: number;
      premium: number;
      qty: number;
      delta?: number;
    } = null;

    const isLastDay = i === prices.length - 1;
    if (openCall && (openCall.expIdx === i || (isLastDay && openCall.expIdx > i))) {
      const Sexp = prices[i];
      const assignedLots = Sexp > openCall.strike ? openCall.qty : 0;
      if (assignedLots > 0) {
        const deliver = assignedLots * 100;
        const deliverable = Math.min(deliver, shares);
        shares -= deliverable;
        cash += deliverable * openCall.strike;
        const rebuy = deliverable;
        if (rebuy > 0) {
          cash -= rebuy * Sexp;
          shares += rebuy;
        }
      }
      const intrinsic = Math.max(0, Sexp - openCall.strike);
      const pnl = (openCall.premium - intrinsic) * (openCall.qty * 100);
      settlementNote = {
        pnl,
        strike: openCall.strike,
        underlying: Sexp,
        premium: openCall.premium,
        qty: openCall.qty,
        delta: intrinsic > 0 ? 1 : 0,
      };
      openCall = null;
    }

    const total = cash + shares * prices[i];
    cc_value.push(total);
    if (openCall) {
      const remainingDays = Math.max(openCall.expIdx - i, 0);
      const remainingTerm = Math.max(remainingDays / 252, 1 / 252);
      callDeltaSeries.push(bsCallDelta(S, openCall.strike, params.r, params.q, iv, remainingTerm));
      callStrikeSeries.push(openCall.strike);
    } else {
      callDeltaSeries.push(null);
      callStrikeSeries.push(null);
    }
    if (settlementNote) {
      settlements.push({
        index: i,
        date: dates[i],
        totalValue: total,
        pnl: settlementNote.pnl,
        strike: settlementNote.strike,
        underlying: settlementNote.underlying,
        premium: settlementNote.premium,
        qty: settlementNote.qty,
        type: 'expiry',
        delta: settlementNote.delta,
      });
    }
  }

  const out = dates.map((d, idx) => ({
    date: d,
    BuyAndHold: bh_value[idx],
    CoveredCall: cc_value[idx],
    UnderlyingPrice: prices[idx],
    CallStrike: callStrikeSeries[idx],
    CallDelta: callDeltaSeries[idx],
    settlement: null as null | {
      pnl: number;
      strike: number;
      underlying: number;
      premium: number;
      qty: number;
      type: 'roll' | 'expiry';
      delta?: number;
      rollReason?: 'delta' | 'scheduled';
    },
  }));

  for (const s of settlements) {
    out[s.index].settlement = {
      pnl: s.pnl,
      strike: s.strike,
      underlying: s.underlying,
      premium: s.premium,
      qty: s.qty,
      type: s.type,
      delta: s.delta,
      rollReason: s.rollReason,
    };
  }
  const bhReturn = (bh_value.at(-1)! / bh_value[0] - 1);
  const ccReturn = (cc_value.at(-1)! / cc_value[0] - 1);
  const settlementTrades = settlements.filter(s => s.qty > 0);
  const winningTrades = settlementTrades.filter(s => s.pnl > 0).length;
  const ccWinRate = settlementTrades.length > 0 ? winningTrades / settlementTrades.length : 0;
  return {
    curve: out,
    bhReturn,
    ccReturn,
    hv,
    ivUsed: iv,
    bhShares: params.shares,
    ccShares: shares,
    settlements: settlements.map(({ index: _index, ...rest }) => rest),
    rollEvents: rollEvents.map(({ index: _index, ...rest }) => rest),
    ccWinRate,
    ccSettlementCount: settlementTrades.length,
    effectiveTargetDelta: strikeTargetDelta,
    rollDeltaTrigger,
  };
}<|MERGE_RESOLUTION|>--- conflicted
+++ resolved
@@ -187,11 +187,7 @@
     qty: number;
     type: 'roll';
     delta?: number;
-<<<<<<< HEAD
     rollReason: 'delta' | 'scheduled';
-=======
-    rollReason: 'delta';
->>>>>>> 6c1e8db4
   }[] = [];
 
   for (let i = 0; i < prices.length; i++) {
