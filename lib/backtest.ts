--- conflicted
+++ resolved
@@ -230,11 +230,7 @@
           }
 
           const originalHorizon = Math.max(1, openCall.expIdx - openCall.sellIdx + 1);
-<<<<<<< HEAD
           let newExpIdx: number = openCall.expIdx;
-=======
-          let newExpIdx = openCall.expIdx;
->>>>>>> fac0f4a0
           for (let b = 0; b < boundaries.length; b += 2) {
             const cycleStart = boundaries[b];
             const cycleEnd = boundaries[b + 1];
