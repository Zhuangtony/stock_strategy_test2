'use client';

<<<<<<< HEAD
import React, { useMemo, useState } from 'react';
=======
import React, { useCallback, useEffect, useMemo, useRef, useState } from 'react';
>>>>>>> 3c84350f
import {
  LineChart,
  Line,
  XAxis,
  YAxis,
  Tooltip,
  ResponsiveContainer,
<<<<<<< HEAD
  Legend,
  CartesianGrid,
  ReferenceDot,
=======
  CartesianGrid,
  ReferenceDot,
  ReferenceLine,
>>>>>>> 3c84350f
  Brush,
  TooltipProps,
} from 'recharts';
import { runBacktest } from '../lib/backtest';

async function fetchYahooDailyViaApi(ticker: string, start: string, end: string) {
  const u = `/api/yahoo?symbol=${encodeURIComponent(ticker)}&start=${encodeURIComponent(start)}&end=${encodeURIComponent(end)}`;
  const res = await fetch(u, { cache: 'no-store' });
  if (!res.ok) throw new Error(`API ${res.status}`);
  const json = await res.json();
  if (!json?.rows?.length) throw new Error('沒有資料（檢查代碼/日期）');
  return {
    rows: json.rows as { date: string; open: number; high: number; low: number; close: number; adjClose: number }[],
    earningsDates: Array.isArray(json.earningsDates) ? (json.earningsDates as string[]) : [],
  };
}

type RollLabelViewBox = {
  x?: number;
  y?: number;
  width?: number;
  height?: number;
};

const RollMarkerLabel = ({ viewBox, x }: { viewBox?: RollLabelViewBox; x?: number }) => {
  if (!viewBox && typeof x !== 'number') return null;
  const baseX = typeof x === 'number' ? x : viewBox?.x ?? 0;
  const chartTop = viewBox?.y ?? 0;
  const chartLeft = viewBox && viewBox.width && viewBox.width > 0 ? viewBox.x ?? 0 : 0;
  const chartRight = viewBox && viewBox.width && viewBox.width > 0 ? chartLeft + viewBox.width : null;
  const labelWidth = 92;
  const labelHeight = 22;
  const offsetY = 10;

  let rectX = baseX - labelWidth / 2;
  if (chartRight != null) {
    rectX = Math.min(rectX, chartRight - labelWidth - 4);
  }
  rectX = Math.max(chartLeft + 4, rectX);
  const rectY = chartTop + offsetY;
  const textX = rectX + labelWidth / 2;
  const textY = rectY + labelHeight / 2 + 4;

  return (
    <g>
      <rect
        x={rectX}
        y={rectY}
        width={labelWidth}
        height={labelHeight}
        rx={labelHeight / 2}
        fill="#ede9fe"
        stroke="#5b21b6"
        strokeWidth={1}
      />
      <text x={textX} y={textY} textAnchor="middle" fill="#4c1d95" fontSize={10} fontWeight={600}>
        Roll up &amp; out
      </text>
    </g>
  );
};

type SeriesConfig = {
  key: 'buyAndHold' | 'coveredCall' | 'underlying' | 'callStrike';
  label: string;
  color: string;
  dataKey: 'BuyAndHold' | 'CoveredCall' | 'UnderlyingPrice' | 'CallStrike';
  axis: 'value' | 'price';
  strokeDasharray?: string;
};

const SERIES_CONFIG: readonly SeriesConfig[] = [
  { key: 'buyAndHold', label: 'Buy & Hold', color: '#2563eb', dataKey: 'BuyAndHold', axis: 'value' },
  { key: 'coveredCall', label: 'Covered Call', color: '#f97316', dataKey: 'CoveredCall', axis: 'value' },
  { key: 'underlying', label: '標的股價', color: '#0ea5e9', dataKey: 'UnderlyingPrice', axis: 'price' },
  {
    key: 'callStrike',
    label: '賣出履約價',
    color: '#16a34a',
    dataKey: 'CallStrike',
    axis: 'price',
    strokeDasharray: '6 3',
  },
];

type SeriesKey = SeriesConfig['key'];

export default function Page() {
  const [ticker, setTicker] = useState('AAPL');
  const [start, setStart] = useState('2018-01-01');
  const [end, setEnd] = useState(() => new Date().toISOString().slice(0, 10));
  const [initialCapital, setInitialCapital] = useState(0);
  const [shares, setShares] = useState(100);
  const [targetDelta, setTargetDelta] = useState(0.3);
  const [freq, setFreq] = useState<'weekly' | 'monthly'>('weekly');
  const [ivOverride, setIvOverride] = useState<number | null>(null);
  const [reinvestPremium, setReinvestPremium] = useState(true);
  const [roundStrikeToInt, setRoundStrikeToInt] = useState(true);
  const [skipEarningsWeek, setSkipEarningsWeek] = useState(false);
  const [dynamicContracts, setDynamicContracts] = useState(true);
  const [enableRoll, setEnableRoll] = useState(true);
  const [rollDeltaThreshold, setRollDeltaThreshold] = useState(0.7);
  const [pointDensity, setPointDensity] = useState<'dense' | 'normal' | 'sparse'>('normal');
  const [busy, setBusy] = useState(false);
  const [error, setError] = useState<string | null>(null);
  const [result, setResult] = useState<any>(null);
  const [isFullscreen, setIsFullscreen] = useState(false);
  const [seriesVisibility, setSeriesVisibility] = useState<Record<SeriesKey, boolean>>({
    buyAndHold: true,
    coveredCall: true,
    underlying: true,
    callStrike: true,
  });

  const r = 0.03;
  const q = 0.00;

  const run = useCallback(async () => {
    setBusy(true); setError(null); setResult(null);
    try {
      const payload = await fetchYahooDailyViaApi(ticker.trim(), start, end);
      if (payload.rows.length < 30) throw new Error('資料太少，請放大日期區間。');
      const res = runBacktest(payload.rows, {
        initialCapital,
        shares,
        r,
        q,
        targetDelta,
        freq,
        ivOverride,
        reinvestPremium,
        roundStrikeToInt,
        skipEarningsWeek,
        dynamicContracts,
        enableRoll,
        rollDeltaThreshold,
        earningsDates: payload.earningsDates,
      });
      setResult(res);
    } catch (e: any) {
      setError(e.message || String(e));
    } finally { setBusy(false); }
  }, [
    dynamicContracts,
    enableRoll,
    end,
    freq,
    initialCapital,
    ivOverride,
    r,
    q,
    reinvestPremium,
    roundStrikeToInt,
    shares,
    skipEarningsWeek,
    start,
    targetDelta,
    ticker,
    rollDeltaThreshold,
  ]);

  const toggleSeries = useCallback((key: SeriesKey) => {
    setSeriesVisibility(prev => ({ ...prev, [key]: !prev[key] }));
  }, []);

  const chartData = useMemo(() => result?.curve ?? [], [result]);
  const chartLength = chartData.length;
  const settlementPoints = useMemo(() => Array.isArray(result?.settlements) ? result.settlements : [], [result]);
  const rollPoints = useMemo(
    () => settlementPoints.filter((point: any) => point.type === 'roll'),
    [settlementPoints],
  );
  const expirationSettlements = useMemo(
    () => settlementPoints.filter((point: any) => point.type === 'expiry' && point.qty > 0),
    [settlementPoints],
  );

  const [brushRange, setBrushRange] = useState<{ startIndex: number; endIndex: number } | null>(null);
  const chartContainerRef = useRef<HTMLDivElement | null>(null);

  useEffect(() => {
    setBrushRange(null);
  }, [chartLength]);

  useEffect(() => {
    if (!result) {
      setIsFullscreen(false);
    }
  }, [result]);

  useEffect(() => {
    const container = chartContainerRef.current;
    if (!container) return;

    let isPointerInside = false;

    const preventWheelScroll = (event: WheelEvent) => {
      if (!isPointerInside) return;
      if (event.ctrlKey || event.metaKey) return;
      event.preventDefault();
    };

    const handlePointerEnter = () => {
      isPointerInside = true;
      window.addEventListener('wheel', preventWheelScroll, { passive: false });
    };

    const handlePointerLeave = () => {
      isPointerInside = false;
      window.removeEventListener('wheel', preventWheelScroll);
    };

    container.addEventListener('pointerenter', handlePointerEnter);
    container.addEventListener('pointerleave', handlePointerLeave);

    return () => {
      isPointerInside = false;
      window.removeEventListener('wheel', preventWheelScroll);
      container.removeEventListener('pointerenter', handlePointerEnter);
      container.removeEventListener('pointerleave', handlePointerLeave);
    };
  }, [result, isFullscreen]);

  useEffect(() => {
    if (!isFullscreen) return;
    const handleKeyDown = (event: KeyboardEvent) => {
      if (event.key === 'Escape') {
        setIsFullscreen(false);
      }
    };
    window.addEventListener('keydown', handleKeyDown);
    return () => {
      window.removeEventListener('keydown', handleKeyDown);
    };
  }, [isFullscreen]);

  useEffect(() => {
    const originalOverflow = document.body.style.overflow;
    if (isFullscreen) {
      document.body.style.overflow = 'hidden';
    }
    return () => {
      document.body.style.overflow = originalOverflow;
    };
  }, [isFullscreen]);

  const visibleData = useMemo(() => {
    if (chartLength === 0) return [];
    if (!brushRange) return chartData;
    const normalizedStart = Math.max(0, Math.min(chartLength - 1, Math.min(brushRange.startIndex, brushRange.endIndex)));
    const normalizedEnd = Math.max(
      normalizedStart,
      Math.max(0, Math.min(chartLength - 1, Math.max(brushRange.startIndex, brushRange.endIndex))),
    );
    return chartData.slice(normalizedStart, normalizedEnd + 1);
  }, [brushRange, chartData, chartLength]);

  const activeBrushRange = useMemo(() => {
    if (chartLength === 0) {
      return { startIndex: 0, endIndex: 0 };
    }
    if (!brushRange) {
      return { startIndex: 0, endIndex: chartLength - 1 };
    }
    const startIdx = Math.max(0, Math.min(chartLength - 1, Math.min(brushRange.startIndex, brushRange.endIndex)));
    const endIdx = Math.max(startIdx, Math.min(chartLength - 1, Math.max(brushRange.startIndex, brushRange.endIndex)));
    return { startIndex: startIdx, endIndex: endIdx };
  }, [brushRange, chartLength]);

  const brushStartIndex = activeBrushRange.startIndex;
  const brushEndIndex = activeBrushRange.endIndex;

  const brushUpdateId = useMemo(
    () => `${chartLength}-${brushStartIndex}-${brushEndIndex}`,
    [chartLength, brushStartIndex, brushEndIndex],
  );

  const visibleRangeLabel = useMemo(() => {
    if (!visibleData.length) return '';
    const first = visibleData[0]?.date;
    const last = visibleData[visibleData.length - 1]?.date;
    return first === last ? first : `${first} ~ ${last}`;
  }, [visibleData]);

  const visibleExpirations = useMemo(() => {
    if (!visibleData.length) return [] as any[];
    const dateSet = new Set(visibleData.map((point: any) => point.date));
    return expirationSettlements.filter((point: any) => dateSet.has(point.date));
  }, [expirationSettlements, visibleData]);

  const visibleRolls = useMemo(() => {
    if (!visibleData.length) return [] as any[];
    const dateSet = new Set(visibleData.map((point: any) => point.date));
    return rollPoints.filter((point: any) => dateSet.has(point.date));
  }, [rollPoints, visibleData]);

  const renderedData = useMemo(() => {
    const points: any[] = Array.isArray(visibleData) ? visibleData : [];
    if (points.length === 0) return [];

    const targetPointsMap: Record<typeof pointDensity, number> = {
      dense: 1400,
      normal: 900,
      sparse: 500,
    };

    const target = targetPointsMap[pointDensity];
    const step = Math.max(1, Math.ceil(points.length / target));

    if (step <= 1) {
      return points;
    }

    const sampled: any[] = [];
    for (let i = 0; i < points.length; i += step) {
      sampled.push(points[i]);
    }

    const lastPoint = points[points.length - 1];
    if (sampled[sampled.length - 1]?.date !== lastPoint.date) {
      sampled.push(lastPoint);
    }

    const settlementDates = new Set([
      ...visibleExpirations.map((point: any) => point.date),
      ...visibleRolls.map((point: any) => point.date),
    ]);
    if (settlementDates.size > 0) {
      points.forEach(point => {
        if (settlementDates.has(point.date) && !sampled.some(item => item.date === point.date)) {
          sampled.push(point);
        }
      });
    }

<<<<<<< HEAD
  const chartData = result?.curve || [];
  const settlementPoints = useMemo(() => (result?.settlements || []).filter((s: any) => s.qty > 0), [result]);

  const formatCurrency = (value: number, fractionDigits = 2) =>
    value.toLocaleString(undefined, { minimumFractionDigits: 0, maximumFractionDigits: fractionDigits });
  const formatPnL = (value: number) => `${value >= 0 ? '+' : ''}${formatCurrency(value, 0)}`;

  const CustomTooltip = ({ active, payload, label }: TooltipProps<string, string>) => {
    if (!active || !payload || payload.length === 0) return null;
    const settlement = (payload[0].payload as any)?.settlement;
=======
    sampled.sort((a, b) => {
      if (a.date === b.date) return 0;
      return a.date > b.date ? 1 : -1;
    });

    return sampled;
  }, [pointDensity, visibleData, visibleExpirations, visibleRolls]);

  const formatCurrency = useCallback(
    (value: number, fractionDigits = 2) =>
      value.toLocaleString(undefined, { minimumFractionDigits: 0, maximumFractionDigits: fractionDigits }),
    [],
  );
  const formatPnL = useCallback((value: number) => `${value >= 0 ? '+' : ''}${formatCurrency(value, 0)}`, [formatCurrency]);
  const formatValueTick = useCallback((value: number) => formatCurrency(value, 0), [formatCurrency]);
  const formatPriceTick = useCallback(
    (value: number) => value.toLocaleString(undefined, { maximumFractionDigits: 2 }),
    [],
  );

  const CustomTooltip = ({ active, payload, label }: TooltipProps<number | string, string>) => {
    if (!active || !payload || payload.length === 0) return null;
    const settlement = (payload[0].payload as any)?.settlement;
    const callDelta = (payload[0].payload as any)?.CallDelta;
    const settlementTitle = settlement
      ? settlement.type === 'roll'
        ? 'Roll up & out'
        : 'Covered Call 結算'
      : null;
>>>>>>> 3c84350f
    return (
      <div className="rounded-xl border bg-white p-3 text-xs shadow-lg">
        <div className="mb-2 text-sm font-semibold">{label}</div>
        <div className="space-y-1">
          {payload.map(item => (
            <div key={item.dataKey} className="flex items-center justify-between gap-3">
              <span className="flex items-center gap-2">
                <span className="inline-block h-2 w-2 rounded-full" style={{ backgroundColor: item.color || '#000' }} />
                {item.name}
              </span>
              <span>
<<<<<<< HEAD
                {typeof item.value === 'number'
                  ? item.value.toLocaleString(undefined, { maximumFractionDigits: 2 })
                  : item.value}
=======
                {(() => {
                  const rawValue = item.value;
                  if (typeof rawValue === 'number') {
                    if (item.dataKey === 'UnderlyingPrice' || item.dataKey === 'CallStrike') {
                      return rawValue.toLocaleString(undefined, { maximumFractionDigits: 2 });
                    }
                    return formatCurrency(rawValue, 0);
                  }
                  if (Array.isArray(rawValue)) {
                    return rawValue
                      .map(v => (typeof v === 'number' ? v.toLocaleString(undefined, { maximumFractionDigits: 2 }) : v))
                      .join(', ');
                  }
                  return rawValue ?? '';
                })()}
>>>>>>> 3c84350f
              </span>
            </div>
          ))}
        </div>
<<<<<<< HEAD
        {settlement && settlement.qty > 0 && (
          <div className="mt-3 border-t pt-2">
            <div className="font-semibold">Covered Call 結算</div>
=======
        {settlement && settlementTitle && (
          <div className="mt-3 border-t pt-2">
            <div className="font-semibold">{settlementTitle}</div>
>>>>>>> 3c84350f
            <div className="mt-1 space-y-1">
              <div>盈虧：{formatPnL(settlement.pnl)} USD</div>
              <div>履約價：{settlement.strike.toFixed(2)}</div>
              <div>標的價格：{settlement.underlying.toFixed(2)}</div>
<<<<<<< HEAD
              <div>賣出權利金：{formatCurrency(settlement.premium * settlement.qty * 100, 2)} USD</div>
            </div>
          </div>
        )}
      </div>
    );
  };
=======
              {typeof settlement.qty === 'number' && settlement.qty > 0 && (
                <div>賣出權利金：{formatCurrency(settlement.premium * settlement.qty * 100, 2)} USD</div>
              )}
              {typeof settlement.delta === 'number' && (
                <div>Delta：Δ {settlement.delta.toFixed(2)}</div>
              )}
              {settlement.type === 'roll' && (
                <div className="text-[11px] text-slate-500">已提前展期至更遠到期日</div>
              )}
            </div>
          </div>
        )}
        {typeof callDelta === 'number' && (
          <div className="mt-3 rounded-lg bg-slate-50 px-2 py-1 text-[11px] text-slate-600">
            當前 Delta：Δ {callDelta.toFixed(2)}
          </div>
        )}
      </div>
    );
  };

  const handleBrushChange = useCallback(
    (range: any) => {
      if (!range || typeof range.startIndex !== 'number' || typeof range.endIndex !== 'number') return;
      if (chartLength === 0) return;
      const startIdx = Math.max(0, Math.min(chartLength - 1, range.startIndex));
      const endIdx = Math.max(0, Math.min(chartLength - 1, range.endIndex));
      const [lo, hi] = startIdx <= endIdx ? [startIdx, endIdx] : [endIdx, startIdx];
      if (lo === 0 && hi === chartLength - 1) {
        setBrushRange(null);
        return;
      }
      setBrushRange({ startIndex: lo, endIndex: hi });
    },
    [chartLength],
  );

  const handleWheelZoom = useCallback(
    (event: React.WheelEvent<HTMLDivElement>) => {
      if (chartLength === 0) return;
      if (event.ctrlKey || event.metaKey) return;
      event.preventDefault();

      const baseRange = brushRange ? activeBrushRange : { startIndex: 0, endIndex: chartLength - 1 };
      let startIdx = Math.min(baseRange.startIndex, baseRange.endIndex);
      let endIdx = Math.max(baseRange.startIndex, baseRange.endIndex);

      const currentSize = endIdx - startIdx + 1;
      const zoomIn = event.deltaY < 0;
      const zoomFactor = zoomIn ? 0.85 : 1.15;
      const minWindow = Math.min(Math.max(5, Math.round(chartLength * 0.05)), chartLength);

      let newSize = Math.round(currentSize * zoomFactor);
      newSize = Math.max(minWindow, Math.min(chartLength, newSize));

      if (newSize >= chartLength) {
        setBrushRange(null);
        return;
      }

      const center = (startIdx + endIdx) / 2;
      let newStart = Math.round(center - newSize / 2);
      newStart = Math.max(0, Math.min(chartLength - newSize, newStart));
      const newEnd = newStart + newSize - 1;

      if (newStart <= 0 && newEnd >= chartLength - 1) {
        setBrushRange(null);
      } else {
        setBrushRange({ startIndex: newStart, endIndex: newEnd });
      }
    },
    [activeBrushRange, brushRange, chartLength],
  );

  const handleMouseDown = useCallback((event: React.MouseEvent<HTMLDivElement>) => {
    if (event.button === 1) {
      event.preventDefault();
      event.stopPropagation();
    }
  }, []);

  const summaryCards = useMemo(() => {
    if (!result) return [] as {
      label: string;
      value: string;
      footnote?: string;
    }[];
    return [
      {
        label: '估計歷史波動（HV，年化）',
        value: `${(result.hv * 100).toFixed(1)}%`,
      },
      {
        label: '使用 IV（年化）',
        value: `${(result.ivUsed * 100).toFixed(1)}%`,
      },
      {
        label: 'Call Delta 目標',
        value: result.effectiveTargetDelta != null ? `Δ ${result.effectiveTargetDelta.toFixed(2)}` : 'Δ --',
      },
      {
        label: 'Roll Delta 門檻',
        value: enableRoll
          ? result.rollDeltaTrigger != null
            ? `Δ ${result.rollDeltaTrigger.toFixed(2)}`
            : `Δ ${rollDeltaThreshold.toFixed(2)}`
          : '未啟用',
      },
      {
        label: 'Buy&Hold 總報酬',
        value: `${(result.bhReturn * 100).toFixed(1)}%`,
      },
      {
        label: 'Covered Call 總報酬',
        value: `${(result.ccReturn * 100).toFixed(1)}%`,
      },
      {
        label: 'Buy&Hold 最後持有股數',
        value: result.bhShares.toLocaleString(),
      },
      {
        label: 'Covered Call 最後持有股數',
        value: result.ccShares.toLocaleString(),
      },
      {
        label: 'Covered Call 勝率',
        value: `${((result.ccWinRate ?? 0) * 100).toFixed(1)}%`,
        footnote: `${result.ccSettlementCount ?? 0} 次結算`,
      },
    ];
  }, [enableRoll, result, rollDeltaThreshold]);
>>>>>>> 3c84350f

  return (
    <main className="p-6 md:p-10">
      <div className="mx-auto grid max-w-7xl gap-6 lg:gap-8">
        <header className="flex items-center justify-between">
          <h1 className="text-2xl md:text-3xl font-bold">Covered Call 策略回測器（Next.js 版）</h1>
          <div className="text-sm opacity-70">資料來源：Yahoo Finance（經由伺服器端代理）</div>
        </header>

        <section className="rounded-2xl border bg-white shadow-sm p-4 md:p-6">
          <h2 className="font-semibold mb-4">參數設定</h2>
          <div className="grid gap-4 md:grid-cols-3">
            <label className="space-y-2">
              <div className="text-sm">股票代碼（美股）</div>
              <input className="w-full rounded-xl border p-2" value={ticker} onChange={e => setTicker(e.target.value.toUpperCase())} placeholder="如 AAPL、TSLA" />
            </label>
            <label className="space-y-2">
              <div className="text-sm">開始日期</div>
              <input type="date" className="w-full rounded-xl border p-2" value={start} onChange={e => setStart(e.target.value)} />
            </label>
            <label className="space-y-2">
              <div className="text-sm">結束日期</div>
              <input type="date" className="w-full rounded-xl border p-2" value={end} onChange={e => setEnd(e.target.value)} />
            </label>
            <label className="space-y-2">
              <div className="text-sm">初始現金（USD，可為0）</div>
              <input type="number" className="w-full rounded-xl border p-2" value={initialCapital} onChange={e => setInitialCapital(Number(e.target.value))} />
            </label>
            <label className="space-y-2">
              <div className="text-sm">持有股數（covered shares）</div>
              <input type="number" className="w-full rounded-xl border p-2" value={shares} onChange={e => setShares(Number(e.target.value))} />
            </label>
            <label className="space-y-2">
              <div className="text-sm">標的 Delta 目標：{targetDelta.toFixed(2)}</div>
              <input type="range" min={0.1} max={0.6} step={0.01} value={targetDelta} onChange={e => setTargetDelta(Number(e.target.value))} />
            </label>
            <label className="space-y-2">
              <div className="text-sm">到期頻率</div>
              <select className="w-full rounded-xl border p-2" value={freq} onChange={e => setFreq(e.target.value as any)}>
                <option value="weekly">週選擇權</option>
                <option value="monthly">月選擇權</option>
              </select>
            </label>
            <label className="space-y-2">
              <div className="text-sm">覆寫 IV（年化，選填）</div>
              <input type="number" step="0.01" className="w-full rounded-xl border p-2" placeholder="例如 0.35" value={ivOverride ?? ''} onChange={e => setIvOverride(e.target.value === '' ? null : Number(e.target.value))} />
            </label>
            <label className="flex items-center gap-3 mt-6">
              <input type="checkbox" checked={reinvestPremium} onChange={e => setReinvestPremium(e.target.checked)} />
              <span>權利金再投入增持股票</span>
            </label>
            <div className="md:col-span-3 grid gap-3 md:grid-cols-2 xl:grid-cols-4 text-sm">
              <label className="flex items-center gap-3">
                <input type="checkbox" checked={roundStrikeToInt} onChange={e => setRoundStrikeToInt(e.target.checked)} />
                <span>Call 履約價取整數</span>
              </label>
              <label className="flex items-center gap-3">
                <input type="checkbox" checked={skipEarningsWeek} onChange={e => setSkipEarningsWeek(e.target.checked)} />
                <span>避開財報週（不賣 Call）</span>
              </label>
              <label className="flex items-center gap-3">
                <input type="checkbox" checked={dynamicContracts} onChange={e => setDynamicContracts(e.target.checked)} />
                <span>股數每滿 100 股自動增加張數</span>
              </label>
              <label className="flex items-center gap-3">
                <input type="checkbox" checked={enableRoll} onChange={e => setEnableRoll(e.target.checked)} />
                <span>Delta 達閾值且距到期 &gt; 2 天時 Roll up &amp; out</span>
              </label>
            </div>
            {enableRoll && (
              <div className="md:col-span-3 flex flex-col gap-3 rounded-xl border border-indigo-100 bg-indigo-50/70 p-4 text-xs md:text-sm">
                <div className="flex flex-col gap-3 md:flex-row md:items-center md:justify-between">
                  <span className="font-semibold text-indigo-900">Roll Delta 門檻：Δ {rollDeltaThreshold.toFixed(2)}</span>
                  <div className="flex flex-1 items-center gap-3 md:max-w-md">
                    <input
                      type="range"
                      min={0.3}
                      max={0.95}
                      step={0.01}
                      value={rollDeltaThreshold}
                      onChange={e => setRollDeltaThreshold(Number(e.target.value))}
                      className="flex-1"
                    />
                    <input
                      type="number"
                      min={0.3}
                      max={0.95}
                      step={0.01}
                      value={rollDeltaThreshold}
                      onChange={e => {
                        const next = Number(e.target.value);
                        if (!Number.isFinite(next)) return;
                        setRollDeltaThreshold(Math.min(0.95, Math.max(0.3, next)));
                      }}
                      className="w-20 rounded-lg border px-2 py-1 text-right"
                    />
                  </div>
                </div>
                <p className="text-[11px] leading-relaxed text-indigo-900/70 md:text-xs">
                  當持有部位的 Delta 達到或超過此閾值，且距離到期超過兩個交易日時，系統會提前 Roll up &amp; out。
                </p>
              </div>
            )}
            <div className="md:col-span-3">
              <button onClick={run} disabled={busy} className="rounded-xl bg-black text-white px-4 py-2 shadow">
                {busy ? '計算中…' : '開始回測'}
              </button>
            </div>
            {error && <div className="md:col-span-3 text-red-600 text-sm">{error}</div>}
          </div>
        </section>

        {result && (
          <>
            <section
              className={`${
                isFullscreen
                  ? 'fixed inset-0 z-50 m-0 flex h-screen w-screen flex-col overflow-hidden bg-white p-4 shadow-xl md:p-8'
                  : 'rounded-2xl border bg-white shadow-sm p-4 md:p-6 flex flex-col'
              }`}
            >
              <h2 className="font-semibold mb-4">資產曲線（USD）</h2>
              <div className="mb-4 flex flex-col gap-3 md:flex-row md:items-center md:justify-between text-xs md:text-sm text-slate-600">
                <div>
                  目前顯示區間：{visibleRangeLabel || '全部資料'}。可透過下方拖曳選擇區間，當選擇整段資料時會自動顯示全部資料點。
                </div>
                <div className="flex flex-col gap-2 sm:flex-row sm:items-center sm:justify-end sm:gap-3">
                  <label className="flex items-center gap-2 whitespace-nowrap text-xs md:text-sm">
                    <span>數據點密度</span>
                    <select
                      className="rounded-lg border px-2 py-1 text-xs md:text-sm"
                      value={pointDensity}
                      onChange={e => setPointDensity(e.target.value as typeof pointDensity)}
                    >
                      <option value="dense">高</option>
                      <option value="normal">中</option>
                      <option value="sparse">低</option>
                    </select>
                  </label>
                  <button
                    type="button"
                    onClick={() => setIsFullscreen(current => !current)}
                    className="inline-flex items-center justify-center rounded-lg border px-3 py-1.5 text-xs font-medium text-slate-700 transition hover:bg-slate-100 md:text-sm"
                  >
                    {isFullscreen ? '退出全螢幕 (Esc)' : '全螢幕檢視'}
                  </button>
                </div>
              </div>
              <div className="mb-4 flex flex-wrap items-center gap-2 text-xs font-medium text-slate-600 md:text-sm">
                {SERIES_CONFIG.map(series => {
                  const active = seriesVisibility[series.key];
                  return (
                    <button
                      key={series.key}
                      type="button"
                      onClick={() => toggleSeries(series.key)}
                      className={`inline-flex items-center gap-2 rounded-full border px-3 py-1 transition focus-visible:outline focus-visible:outline-2 focus-visible:outline-offset-2 focus-visible:outline-indigo-500 ${
                        active ? 'border-transparent bg-slate-100 text-slate-800' : 'border-slate-200 text-slate-400'
                      }`}
                      aria-pressed={active}
                    >
                      <span
                        className="h-1.5 w-10 rounded-full"
                        style={
                          series.strokeDasharray
                            ? {
                                backgroundImage: `repeating-linear-gradient(90deg, ${series.color}, ${series.color} 10px, transparent 10px, transparent 18px)`,
                                opacity: active ? 1 : 0.3,
                              }
                            : {
                                backgroundColor: series.color,
                                opacity: active ? 1 : 0.3,
                              }
                        }
                      />
                      <span>{series.label}</span>
                    </button>
                  );
                })}
              </div>
              <div
                className={isFullscreen ? 'flex-1 min-h-0' : 'h-[32rem]'}
                style={{ overscrollBehavior: 'contain' }}
                ref={chartContainerRef}
                onWheel={handleWheelZoom}
                onMouseDown={handleMouseDown}
              >
                <ResponsiveContainer width="100%" height="100%">
                  <LineChart data={renderedData} margin={{ top: 48, right: 32, bottom: 0, left: 0 }}>
                    <CartesianGrid strokeDasharray="3 3" />
                    <XAxis dataKey="date" tick={{ fontSize: 12 }} minTickGap={30} />
<<<<<<< HEAD
                    <YAxis tick={{ fontSize: 12 }} />
                    <Tooltip content={<CustomTooltip />} />
                    <Legend />
                    <Brush dataKey="date" height={24} travellerWidth={12} stroke="#94a3b8" />
                    <Line
                      type="monotone"
                      dataKey="BuyAndHold"
                      dot={false}
                      strokeWidth={2}
                      stroke="#2563eb"
=======
                    <YAxis yAxisId="value" tick={{ fontSize: 12 }} tickFormatter={formatValueTick} width={80} />
                    <YAxis
                      yAxisId="price"
                      orientation="right"
                      tick={{ fontSize: 12 }}
                      tickFormatter={formatPriceTick}
                      width={72}
>>>>>>> 3c84350f
                    />
                    <Tooltip content={<CustomTooltip />} />
                    <Brush
                      dataKey="CoveredCall"
<<<<<<< HEAD
                      dot={false}
                      strokeWidth={2}
                      stroke="#f97316"
                    />
                    {settlementPoints.map((point: any, idx: number) => (
=======
                      data={chartData}
                      height={24}
                      travellerWidth={12}
                      stroke="#94a3b8"
                      startIndex={brushStartIndex}
                      endIndex={brushEndIndex}
                      updateId={brushUpdateId}
                      onChange={handleBrushChange}
                    >
                      <LineChart data={chartData}>
                        <Line type="monotone" dataKey="BuyAndHold" dot={false} stroke="#2563eb" strokeWidth={1} />
                        <Line type="monotone" dataKey="CoveredCall" dot={false} stroke="#f97316" strokeWidth={1} />
                      </LineChart>
                    </Brush>
                    {SERIES_CONFIG.map(series => (
                      <Line
                        key={series.key}
                        type="monotone"
                        dataKey={series.dataKey}
                        dot={false}
                        strokeWidth={series.axis === 'value' ? 2.5 : 1.8}
                        stroke={series.color}
                        name={series.label}
                        yAxisId={series.axis}
                        hide={!seriesVisibility[series.key]}
                        strokeDasharray={series.strokeDasharray}
                        isAnimationActive={false}
                      />
                    ))}
                    {visibleRolls.map((point: any, idx: number) => (
                      <ReferenceLine
                        key={`roll-${point.date}-${idx}`}
                        x={point.date}
                        stroke="#6366f1"
                        strokeDasharray="4 2"
                        strokeOpacity={0.6}
                        label={<RollMarkerLabel />}
                      />
                    ))}
                    {visibleExpirations.map((point: any, idx: number) => (
>>>>>>> 3c84350f
                      <ReferenceDot
                        key={`${point.date}-${idx}`}
                        x={point.date}
                        y={point.totalValue}
<<<<<<< HEAD
=======
                        yAxisId="value"
>>>>>>> 3c84350f
                        r={6}
                        fill={point.pnl >= 0 ? '#22c55e' : '#ef4444'}
                        stroke="white"
                        strokeWidth={1.5}
<<<<<<< HEAD
                        label={{
                          value: formatPnL(point.pnl),
                          position: 'top',
                          fill: point.pnl >= 0 ? '#16a34a' : '#dc2626',
                          fontSize: 11,
                        }}
=======
                        isFront
>>>>>>> 3c84350f
                      />
                    ))}
                  </LineChart>
                </ResponsiveContainer>
              </div>
            </section>

            <section className="rounded-2xl border bg-white shadow-sm p-4 md:p-6">
              <h2 className="font-semibold mb-4">回測摘要</h2>
              <div className="grid grid-cols-2 gap-4 text-sm [grid-auto-rows:1fr] md:grid-cols-3 lg:grid-cols-9">
                {summaryCards.map(card => (
                  <div key={card.label} className="flex h-full flex-col rounded-xl border bg-slate-50 p-4">
                    <div className="text-xs font-medium uppercase tracking-wide text-slate-500">{card.label}</div>
                    <div className="mt-2 text-xl font-semibold leading-snug text-slate-800">{card.value}</div>
                    {card.footnote && <div className="mt-auto text-xs text-slate-500">{card.footnote}</div>}
                  </div>
                ))}
              </div>
            </section>
          </>
        )}

        {!result && (
          <section className="rounded-2xl border bg-white shadow-sm p-4 md:p-6">
            <h2 className="font-semibold mb-3">如何操作？</h2>
            <p className="text-sm leading-7">輸入美股代碼（如 AAPL、TSLA）、日期區間與參數，點擊「開始回測」。系統會透過伺服器端 API 代理 Yahoo，計算買入持有與不同週期的 covered call 策略資產曲線並比較。</p>
            <p className="text-sm leading-7">可調整 Delta 目標（常見 0.2–0.4）、週/月選擇權，以及是否將權利金再投入。若想更貼近實務市場報價，可覆寫年化隱含波動（IV）。</p>
          </section>
        )}

        <footer className="text-xs text-center opacity-60 pt-4">此工具僅供教育研究，不構成投資建議。</footer>
      </div>
    </main>
  );
}<|MERGE_RESOLUTION|>--- conflicted
+++ resolved
@@ -1,10 +1,6 @@
 'use client';
 
-<<<<<<< HEAD
 import React, { useMemo, useState } from 'react';
-=======
-import React, { useCallback, useEffect, useMemo, useRef, useState } from 'react';
->>>>>>> 3c84350f
 import {
   LineChart,
   Line,
@@ -12,15 +8,9 @@
   YAxis,
   Tooltip,
   ResponsiveContainer,
-<<<<<<< HEAD
   Legend,
   CartesianGrid,
   ReferenceDot,
-=======
-  CartesianGrid,
-  ReferenceDot,
-  ReferenceLine,
->>>>>>> 3c84350f
   Brush,
   TooltipProps,
 } from 'recharts';
@@ -356,7 +346,6 @@
       });
     }
 
-<<<<<<< HEAD
   const chartData = result?.curve || [];
   const settlementPoints = useMemo(() => (result?.settlements || []).filter((s: any) => s.qty > 0), [result]);
 
@@ -367,37 +356,6 @@
   const CustomTooltip = ({ active, payload, label }: TooltipProps<string, string>) => {
     if (!active || !payload || payload.length === 0) return null;
     const settlement = (payload[0].payload as any)?.settlement;
-=======
-    sampled.sort((a, b) => {
-      if (a.date === b.date) return 0;
-      return a.date > b.date ? 1 : -1;
-    });
-
-    return sampled;
-  }, [pointDensity, visibleData, visibleExpirations, visibleRolls]);
-
-  const formatCurrency = useCallback(
-    (value: number, fractionDigits = 2) =>
-      value.toLocaleString(undefined, { minimumFractionDigits: 0, maximumFractionDigits: fractionDigits }),
-    [],
-  );
-  const formatPnL = useCallback((value: number) => `${value >= 0 ? '+' : ''}${formatCurrency(value, 0)}`, [formatCurrency]);
-  const formatValueTick = useCallback((value: number) => formatCurrency(value, 0), [formatCurrency]);
-  const formatPriceTick = useCallback(
-    (value: number) => value.toLocaleString(undefined, { maximumFractionDigits: 2 }),
-    [],
-  );
-
-  const CustomTooltip = ({ active, payload, label }: TooltipProps<number | string, string>) => {
-    if (!active || !payload || payload.length === 0) return null;
-    const settlement = (payload[0].payload as any)?.settlement;
-    const callDelta = (payload[0].payload as any)?.CallDelta;
-    const settlementTitle = settlement
-      ? settlement.type === 'roll'
-        ? 'Roll up & out'
-        : 'Covered Call 結算'
-      : null;
->>>>>>> 3c84350f
     return (
       <div className="rounded-xl border bg-white p-3 text-xs shadow-lg">
         <div className="mb-2 text-sm font-semibold">{label}</div>
@@ -409,45 +367,20 @@
                 {item.name}
               </span>
               <span>
-<<<<<<< HEAD
                 {typeof item.value === 'number'
                   ? item.value.toLocaleString(undefined, { maximumFractionDigits: 2 })
                   : item.value}
-=======
-                {(() => {
-                  const rawValue = item.value;
-                  if (typeof rawValue === 'number') {
-                    if (item.dataKey === 'UnderlyingPrice' || item.dataKey === 'CallStrike') {
-                      return rawValue.toLocaleString(undefined, { maximumFractionDigits: 2 });
-                    }
-                    return formatCurrency(rawValue, 0);
-                  }
-                  if (Array.isArray(rawValue)) {
-                    return rawValue
-                      .map(v => (typeof v === 'number' ? v.toLocaleString(undefined, { maximumFractionDigits: 2 }) : v))
-                      .join(', ');
-                  }
-                  return rawValue ?? '';
-                })()}
->>>>>>> 3c84350f
               </span>
             </div>
           ))}
         </div>
-<<<<<<< HEAD
         {settlement && settlement.qty > 0 && (
           <div className="mt-3 border-t pt-2">
             <div className="font-semibold">Covered Call 結算</div>
-=======
-        {settlement && settlementTitle && (
-          <div className="mt-3 border-t pt-2">
-            <div className="font-semibold">{settlementTitle}</div>
->>>>>>> 3c84350f
             <div className="mt-1 space-y-1">
               <div>盈虧：{formatPnL(settlement.pnl)} USD</div>
               <div>履約價：{settlement.strike.toFixed(2)}</div>
               <div>標的價格：{settlement.underlying.toFixed(2)}</div>
-<<<<<<< HEAD
               <div>賣出權利金：{formatCurrency(settlement.premium * settlement.qty * 100, 2)} USD</div>
             </div>
           </div>
@@ -455,139 +388,6 @@
       </div>
     );
   };
-=======
-              {typeof settlement.qty === 'number' && settlement.qty > 0 && (
-                <div>賣出權利金：{formatCurrency(settlement.premium * settlement.qty * 100, 2)} USD</div>
-              )}
-              {typeof settlement.delta === 'number' && (
-                <div>Delta：Δ {settlement.delta.toFixed(2)}</div>
-              )}
-              {settlement.type === 'roll' && (
-                <div className="text-[11px] text-slate-500">已提前展期至更遠到期日</div>
-              )}
-            </div>
-          </div>
-        )}
-        {typeof callDelta === 'number' && (
-          <div className="mt-3 rounded-lg bg-slate-50 px-2 py-1 text-[11px] text-slate-600">
-            當前 Delta：Δ {callDelta.toFixed(2)}
-          </div>
-        )}
-      </div>
-    );
-  };
-
-  const handleBrushChange = useCallback(
-    (range: any) => {
-      if (!range || typeof range.startIndex !== 'number' || typeof range.endIndex !== 'number') return;
-      if (chartLength === 0) return;
-      const startIdx = Math.max(0, Math.min(chartLength - 1, range.startIndex));
-      const endIdx = Math.max(0, Math.min(chartLength - 1, range.endIndex));
-      const [lo, hi] = startIdx <= endIdx ? [startIdx, endIdx] : [endIdx, startIdx];
-      if (lo === 0 && hi === chartLength - 1) {
-        setBrushRange(null);
-        return;
-      }
-      setBrushRange({ startIndex: lo, endIndex: hi });
-    },
-    [chartLength],
-  );
-
-  const handleWheelZoom = useCallback(
-    (event: React.WheelEvent<HTMLDivElement>) => {
-      if (chartLength === 0) return;
-      if (event.ctrlKey || event.metaKey) return;
-      event.preventDefault();
-
-      const baseRange = brushRange ? activeBrushRange : { startIndex: 0, endIndex: chartLength - 1 };
-      let startIdx = Math.min(baseRange.startIndex, baseRange.endIndex);
-      let endIdx = Math.max(baseRange.startIndex, baseRange.endIndex);
-
-      const currentSize = endIdx - startIdx + 1;
-      const zoomIn = event.deltaY < 0;
-      const zoomFactor = zoomIn ? 0.85 : 1.15;
-      const minWindow = Math.min(Math.max(5, Math.round(chartLength * 0.05)), chartLength);
-
-      let newSize = Math.round(currentSize * zoomFactor);
-      newSize = Math.max(minWindow, Math.min(chartLength, newSize));
-
-      if (newSize >= chartLength) {
-        setBrushRange(null);
-        return;
-      }
-
-      const center = (startIdx + endIdx) / 2;
-      let newStart = Math.round(center - newSize / 2);
-      newStart = Math.max(0, Math.min(chartLength - newSize, newStart));
-      const newEnd = newStart + newSize - 1;
-
-      if (newStart <= 0 && newEnd >= chartLength - 1) {
-        setBrushRange(null);
-      } else {
-        setBrushRange({ startIndex: newStart, endIndex: newEnd });
-      }
-    },
-    [activeBrushRange, brushRange, chartLength],
-  );
-
-  const handleMouseDown = useCallback((event: React.MouseEvent<HTMLDivElement>) => {
-    if (event.button === 1) {
-      event.preventDefault();
-      event.stopPropagation();
-    }
-  }, []);
-
-  const summaryCards = useMemo(() => {
-    if (!result) return [] as {
-      label: string;
-      value: string;
-      footnote?: string;
-    }[];
-    return [
-      {
-        label: '估計歷史波動（HV，年化）',
-        value: `${(result.hv * 100).toFixed(1)}%`,
-      },
-      {
-        label: '使用 IV（年化）',
-        value: `${(result.ivUsed * 100).toFixed(1)}%`,
-      },
-      {
-        label: 'Call Delta 目標',
-        value: result.effectiveTargetDelta != null ? `Δ ${result.effectiveTargetDelta.toFixed(2)}` : 'Δ --',
-      },
-      {
-        label: 'Roll Delta 門檻',
-        value: enableRoll
-          ? result.rollDeltaTrigger != null
-            ? `Δ ${result.rollDeltaTrigger.toFixed(2)}`
-            : `Δ ${rollDeltaThreshold.toFixed(2)}`
-          : '未啟用',
-      },
-      {
-        label: 'Buy&Hold 總報酬',
-        value: `${(result.bhReturn * 100).toFixed(1)}%`,
-      },
-      {
-        label: 'Covered Call 總報酬',
-        value: `${(result.ccReturn * 100).toFixed(1)}%`,
-      },
-      {
-        label: 'Buy&Hold 最後持有股數',
-        value: result.bhShares.toLocaleString(),
-      },
-      {
-        label: 'Covered Call 最後持有股數',
-        value: result.ccShares.toLocaleString(),
-      },
-      {
-        label: 'Covered Call 勝率',
-        value: `${((result.ccWinRate ?? 0) * 100).toFixed(1)}%`,
-        footnote: `${result.ccSettlementCount ?? 0} 次結算`,
-      },
-    ];
-  }, [enableRoll, result, rollDeltaThreshold]);
->>>>>>> 3c84350f
 
   return (
     <main className="p-6 md:p-10">
@@ -779,7 +579,6 @@
                   <LineChart data={renderedData} margin={{ top: 48, right: 32, bottom: 0, left: 0 }}>
                     <CartesianGrid strokeDasharray="3 3" />
                     <XAxis dataKey="date" tick={{ fontSize: 12 }} minTickGap={30} />
-<<<<<<< HEAD
                     <YAxis tick={{ fontSize: 12 }} />
                     <Tooltip content={<CustomTooltip />} />
                     <Legend />
@@ -790,89 +589,29 @@
                       dot={false}
                       strokeWidth={2}
                       stroke="#2563eb"
-=======
-                    <YAxis yAxisId="value" tick={{ fontSize: 12 }} tickFormatter={formatValueTick} width={80} />
-                    <YAxis
-                      yAxisId="price"
-                      orientation="right"
-                      tick={{ fontSize: 12 }}
-                      tickFormatter={formatPriceTick}
-                      width={72}
->>>>>>> 3c84350f
                     />
                     <Tooltip content={<CustomTooltip />} />
                     <Brush
                       dataKey="CoveredCall"
-<<<<<<< HEAD
                       dot={false}
                       strokeWidth={2}
                       stroke="#f97316"
                     />
                     {settlementPoints.map((point: any, idx: number) => (
-=======
-                      data={chartData}
-                      height={24}
-                      travellerWidth={12}
-                      stroke="#94a3b8"
-                      startIndex={brushStartIndex}
-                      endIndex={brushEndIndex}
-                      updateId={brushUpdateId}
-                      onChange={handleBrushChange}
-                    >
-                      <LineChart data={chartData}>
-                        <Line type="monotone" dataKey="BuyAndHold" dot={false} stroke="#2563eb" strokeWidth={1} />
-                        <Line type="monotone" dataKey="CoveredCall" dot={false} stroke="#f97316" strokeWidth={1} />
-                      </LineChart>
-                    </Brush>
-                    {SERIES_CONFIG.map(series => (
-                      <Line
-                        key={series.key}
-                        type="monotone"
-                        dataKey={series.dataKey}
-                        dot={false}
-                        strokeWidth={series.axis === 'value' ? 2.5 : 1.8}
-                        stroke={series.color}
-                        name={series.label}
-                        yAxisId={series.axis}
-                        hide={!seriesVisibility[series.key]}
-                        strokeDasharray={series.strokeDasharray}
-                        isAnimationActive={false}
-                      />
-                    ))}
-                    {visibleRolls.map((point: any, idx: number) => (
-                      <ReferenceLine
-                        key={`roll-${point.date}-${idx}`}
-                        x={point.date}
-                        stroke="#6366f1"
-                        strokeDasharray="4 2"
-                        strokeOpacity={0.6}
-                        label={<RollMarkerLabel />}
-                      />
-                    ))}
-                    {visibleExpirations.map((point: any, idx: number) => (
->>>>>>> 3c84350f
                       <ReferenceDot
                         key={`${point.date}-${idx}`}
                         x={point.date}
                         y={point.totalValue}
-<<<<<<< HEAD
-=======
-                        yAxisId="value"
->>>>>>> 3c84350f
                         r={6}
                         fill={point.pnl >= 0 ? '#22c55e' : '#ef4444'}
                         stroke="white"
                         strokeWidth={1.5}
-<<<<<<< HEAD
                         label={{
                           value: formatPnL(point.pnl),
                           position: 'top',
                           fill: point.pnl >= 0 ? '#16a34a' : '#dc2626',
                           fontSize: 11,
                         }}
-=======
-                        isFront
->>>>>>> 3c84350f
                       />
                     ))}
                   </LineChart>
