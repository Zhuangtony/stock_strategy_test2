--- conflicted
+++ resolved
@@ -116,15 +116,12 @@
 const panelClass =
   'rounded-3xl border border-slate-200/80 bg-white/95 shadow-[0_20px_45px_-28px_rgb(15_23_42_/_55%)] backdrop-blur-sm';
 
-<<<<<<< HEAD
 type SummaryCard = {
   label: string;
   value: string;
   footnote?: string;
 };
 
-=======
->>>>>>> 4f192ea2
 export default function Page() {
   const [ticker, setTicker] = useState('AAPL');
   const [start, setStart] = useState('2018-01-01');
@@ -535,17 +532,8 @@
     }
   }, []);
 
-<<<<<<< HEAD
   const summaryCards = useMemo<SummaryCard[]>(() => {
     if (!result) return [];
-=======
-  const summaryCards = useMemo(() => {
-    if (!result) return [] as {
-      label: string;
-      value: string;
-      footnote?: string;
-    }[];
->>>>>>> 4f192ea2
     return [
       {
         label: '估計歷史波動（HV，年化）',
@@ -588,11 +576,7 @@
         value: `${((result.ccWinRate ?? 0) * 100).toFixed(1)}%`,
         footnote: `${result.ccSettlementCount ?? 0} 次結算`,
       },
-<<<<<<< HEAD
     ] satisfies SummaryCard[];
-=======
-    ];
->>>>>>> 4f192ea2
   }, [enableRoll, result, rollDeltaThreshold]);
 
   return (
@@ -823,7 +807,6 @@
                     {isFullscreen ? '退出全螢幕 (Esc)' : '全螢幕檢視'}
                   </button>
                 </div>
-<<<<<<< HEAD
               </div>
               <div className="mb-4 flex flex-wrap items-center gap-2 text-xs font-medium text-slate-600 md:text-sm">
                 {SERIES_CONFIG.map(series => {
@@ -857,41 +840,6 @@
                   );
                 })}
               </div>
-=======
-              </div>
-              <div className="mb-4 flex flex-wrap items-center gap-2 text-xs font-medium text-slate-600 md:text-sm">
-                {SERIES_CONFIG.map(series => {
-                  const active = seriesVisibility[series.key];
-                  return (
-                    <button
-                      key={series.key}
-                      type="button"
-                      onClick={() => toggleSeries(series.key)}
-                      className={`inline-flex items-center gap-2 rounded-full border px-3 py-1 transition focus-visible:outline focus-visible:outline-2 focus-visible:outline-offset-2 focus-visible:outline-indigo-500 ${
-                        active ? 'border-transparent bg-slate-100 text-slate-800 shadow-sm' : 'border-slate-200 text-slate-400'
-                      }`}
-                      aria-pressed={active}
-                    >
-                      <span
-                        className="h-1.5 w-10 rounded-full"
-                        style={
-                          series.strokeDasharray
-                            ? {
-                                backgroundImage: `repeating-linear-gradient(90deg, ${series.color}, ${series.color} 10px, transparent 10px, transparent 18px)`,
-                                opacity: active ? 1 : 0.3,
-                              }
-                            : {
-                                backgroundColor: series.color,
-                                opacity: active ? 1 : 0.3,
-                              }
-                        }
-                      />
-                      <span>{series.label}</span>
-                    </button>
-                  );
-                })}
-              </div>
->>>>>>> 4f192ea2
               <div
                 className={isFullscreen ? 'flex-1 min-h-0' : 'h-[34rem] rounded-2xl border border-slate-200/70 bg-slate-50/50 p-4 shadow-inner'}
                 style={{ overscrollBehavior: 'contain' }}
