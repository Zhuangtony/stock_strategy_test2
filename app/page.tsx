--- conflicted
+++ resolved
@@ -101,15 +101,9 @@
 
 const settlementDotRenderer: NonNullable<LineProps['dot']> = props => {
   const { cx, cy } = props as DotProps;
-<<<<<<< HEAD
   if (typeof cx !== 'number' || typeof cy !== 'number') return <g />;
   const settlement = (props as any)?.payload?.settlement;
   if (!settlement || settlement.type !== 'expiry') return <g />;
-=======
-  if (typeof cx !== 'number' || typeof cy !== 'number') return <></>;
-  const settlement = (props as any)?.payload?.settlement;
-  if (!settlement || settlement.type !== 'expiry') return <></>;
->>>>>>> ed471e87
   const color = settlement.pnl >= 0 ? '#22c55e' : '#ef4444';
   return (
     <g>
@@ -333,7 +327,6 @@
   }, [visibleData]);
 
   const visibleExpirations = useMemo(() => {
-<<<<<<< HEAD
     if (!visibleData.length) return [] as any[];
     const dateSet = new Set(visibleData.map((point: any) => point.date));
     return expirationSettlements.filter((point: any) => dateSet.has(point.date));
@@ -342,16 +335,6 @@
   const visibleRolls = useMemo(() => {
     if (!visibleData.length) return [] as any[];
     const dateSet = new Set(visibleData.map((point: any) => point.date));
-=======
-    if (!visibleData.length) return [] as any[];
-    const dateSet = new Set(visibleData.map((point: any) => point.date));
-    return expirationSettlements.filter((point: any) => dateSet.has(point.date));
-  }, [expirationSettlements, visibleData]);
-
-  const visibleRolls = useMemo(() => {
-    if (!visibleData.length) return [] as any[];
-    const dateSet = new Set(visibleData.map((point: any) => point.date));
->>>>>>> ed471e87
     return rollPoints.filter((point: any) => dateSet.has(point.date));
   }, [rollPoints, visibleData]);
 
@@ -702,11 +685,7 @@
         </section>
 
         {result && (
-<<<<<<< HEAD
           <React.Fragment>
-=======
-          <>
->>>>>>> ed471e87
             <section
               className={`${
                 isFullscreen
@@ -740,7 +719,6 @@
                     {isFullscreen ? '退出全螢幕 (Esc)' : '全螢幕檢視'}
                   </button>
                 </div>
-<<<<<<< HEAD
               </div>
               <div className="mb-4 flex flex-wrap items-center gap-2 text-xs font-medium text-slate-600 md:text-sm">
                 {SERIES_CONFIG.map(series => {
@@ -774,41 +752,6 @@
                   );
                 })}
               </div>
-=======
-              </div>
-              <div className="mb-4 flex flex-wrap items-center gap-2 text-xs font-medium text-slate-600 md:text-sm">
-                {SERIES_CONFIG.map(series => {
-                  const active = seriesVisibility[series.key];
-                  return (
-                    <button
-                      key={series.key}
-                      type="button"
-                      onClick={() => toggleSeries(series.key)}
-                      className={`inline-flex items-center gap-2 rounded-full border px-3 py-1 transition focus-visible:outline focus-visible:outline-2 focus-visible:outline-offset-2 focus-visible:outline-indigo-500 ${
-                        active ? 'border-transparent bg-slate-100 text-slate-800' : 'border-slate-200 text-slate-400'
-                      }`}
-                      aria-pressed={active}
-                    >
-                      <span
-                        className="h-1.5 w-10 rounded-full"
-                        style={
-                          series.strokeDasharray
-                            ? {
-                                backgroundImage: `repeating-linear-gradient(90deg, ${series.color}, ${series.color} 10px, transparent 10px, transparent 18px)`,
-                                opacity: active ? 1 : 0.3,
-                              }
-                            : {
-                                backgroundColor: series.color,
-                                opacity: active ? 1 : 0.3,
-                              }
-                        }
-                      />
-                      <span>{series.label}</span>
-                    </button>
-                  );
-                })}
-              </div>
->>>>>>> ed471e87
               <div
                 className={isFullscreen ? 'flex-1 min-h-0' : 'h-[32rem]'}
                 style={{ overscrollBehavior: 'contain' }}
