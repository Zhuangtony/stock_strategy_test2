--- conflicted
+++ resolved
@@ -1,7 +1,6 @@
 'use client';
 
 import React, { useCallback, useEffect, useMemo, useRef, useState } from 'react';
-<<<<<<< HEAD
 import {
   LineChart,
   Line,
@@ -15,22 +14,6 @@
   TooltipProps,
 } from 'recharts';
 import type { DotProps, LineProps } from 'recharts';
-=======
-  import {
-    LineChart,
-    Line,
-    XAxis,
-    YAxis,
-    Tooltip,
-    ResponsiveContainer,
-    Legend,
-    CartesianGrid,
-    ReferenceDot,
-    ReferenceLine,
-    Brush,
-    TooltipProps,
-  } from 'recharts';
->>>>>>> 16677a51
 import { runBacktest } from '../lib/backtest';
 import ChartErrorBoundary from '../components/ChartErrorBoundary';
 
@@ -116,7 +99,6 @@
 
 type SeriesKey = SeriesConfig['key'];
 
-<<<<<<< HEAD
 const settlementDotRenderer: NonNullable<LineProps['dot']> = props => {
   const { cx, cy } = props as DotProps;
   if (typeof cx !== 'number' || typeof cy !== 'number') return <></>;
@@ -130,8 +112,6 @@
   );
 };
 
-=======
->>>>>>> 16677a51
 export default function Page() {
   const [ticker, setTicker] = useState('AAPL');
   const [start, setStart] = useState('2018-01-01');
@@ -152,10 +132,6 @@
   const [error, setError] = useState<string | null>(null);
   const [result, setResult] = useState<any>(null);
   const [isFullscreen, setIsFullscreen] = useState(false);
-<<<<<<< HEAD
-=======
-  const [chartRenderKey, setChartRenderKey] = useState(0);
->>>>>>> 16677a51
   const [seriesVisibility, setSeriesVisibility] = useState<Record<SeriesKey, boolean>>({
     buyAndHold: true,
     coveredCall: true,
@@ -326,69 +302,6 @@
     [chartLength, brushStartIndex, brushEndIndex],
   );
 
-<<<<<<< HEAD
-=======
-  const handleBrushChange = useCallback(
-    (range: any) => {
-      if (!range || typeof range.startIndex !== 'number' || typeof range.endIndex !== 'number') return;
-      if (chartLength === 0) return;
-      const startIdx = Math.max(0, Math.min(chartLength - 1, range.startIndex));
-      const endIdx = Math.max(0, Math.min(chartLength - 1, range.endIndex));
-      const [lo, hi] = startIdx <= endIdx ? [startIdx, endIdx] : [endIdx, startIdx];
-      if (lo === 0 && hi === chartLength - 1) {
-        setBrushRange(null);
-        return;
-      }
-      setBrushRange({ startIndex: lo, endIndex: hi });
-    },
-    [chartLength],
-  );
-
-  const handleWheelZoom = useCallback(
-    (event: React.WheelEvent<HTMLDivElement>) => {
-      if (chartLength === 0) return;
-      if (event.ctrlKey || event.metaKey) return;
-      event.preventDefault();
-
-      const baseRange = brushRange ? activeBrushRange : { startIndex: 0, endIndex: chartLength - 1 };
-      let startIdx = Math.min(baseRange.startIndex, baseRange.endIndex);
-      let endIdx = Math.max(baseRange.startIndex, baseRange.endIndex);
-
-      const currentSize = endIdx - startIdx + 1;
-      const zoomIn = event.deltaY < 0;
-      const zoomFactor = zoomIn ? 0.85 : 1.15;
-      const minWindow = Math.min(Math.max(5, Math.round(chartLength * 0.05)), chartLength);
-
-      let newSize = Math.round(currentSize * zoomFactor);
-      newSize = Math.max(minWindow, Math.min(chartLength, newSize));
-
-      if (newSize >= chartLength) {
-        setBrushRange(null);
-        return;
-      }
-
-      const center = (startIdx + endIdx) / 2;
-      let newStart = Math.round(center - newSize / 2);
-      newStart = Math.max(0, Math.min(chartLength - newSize, newStart));
-      const newEnd = newStart + newSize - 1;
-
-      if (newStart <= 0 && newEnd >= chartLength - 1) {
-        setBrushRange(null);
-      } else {
-        setBrushRange({ startIndex: newStart, endIndex: newEnd });
-      }
-    },
-    [activeBrushRange, brushRange, chartLength],
-  );
-
-  const handleMouseDown = useCallback((event: React.MouseEvent<HTMLDivElement>) => {
-    if (event.button === 1) {
-      event.preventDefault();
-      event.stopPropagation();
-    }
-  }, []);
-
->>>>>>> 16677a51
   const visibleRangeLabel = useMemo(() => {
     if (!visibleData.length) return '';
     const first = visibleData[0]?.date;
@@ -397,7 +310,6 @@
   }, [visibleData]);
 
   const visibleExpirations = useMemo(() => {
-<<<<<<< HEAD
     if (!visibleData.length) return [] as any[];
     const dateSet = new Set(visibleData.map((point: any) => point.date));
     return expirationSettlements.filter((point: any) => dateSet.has(point.date));
@@ -406,16 +318,6 @@
   const visibleRolls = useMemo(() => {
     if (!visibleData.length) return [] as any[];
     const dateSet = new Set(visibleData.map((point: any) => point.date));
-=======
-    if (!visibleData.length) return [] as any[];
-    const dateSet = new Set(visibleData.map((point: any) => point.date));
-    return expirationSettlements.filter((point: any) => dateSet.has(point.date));
-  }, [expirationSettlements, visibleData]);
-
-  const visibleRolls = useMemo(() => {
-    if (!visibleData.length) return [] as any[];
-    const dateSet = new Set(visibleData.map((point: any) => point.date));
->>>>>>> 16677a51
     return rollPoints.filter((point: any) => dateSet.has(point.date));
   }, [rollPoints, visibleData]);
 
@@ -464,7 +366,6 @@
     return sampled;
   }, [pointDensity, visibleData, visibleExpirations, visibleRolls]);
 
-<<<<<<< HEAD
   const formatCurrency = useCallback(
     (value: number, fractionDigits = 2) =>
       value.toLocaleString(undefined, { minimumFractionDigits: 0, maximumFractionDigits: fractionDigits }),
@@ -476,11 +377,6 @@
     (value: number) => value.toLocaleString(undefined, { maximumFractionDigits: 2 }),
     [],
   );
-=======
-  const formatCurrency = (value: number, fractionDigits = 2) =>
-    value.toLocaleString(undefined, { minimumFractionDigits: 0, maximumFractionDigits: fractionDigits });
-  const formatPnL = (value: number) => `${value >= 0 ? '+' : ''}${formatCurrency(value, 0)}`;
->>>>>>> 16677a51
 
   const CustomTooltip = ({ active, payload, label }: TooltipProps<number | string, string>) => {
     if (!active || !payload || payload.length === 0) return null;
@@ -502,7 +398,6 @@
                 {item.name}
               </span>
               <span>
-<<<<<<< HEAD
                 {(() => {
                   const rawValue = item.value;
                   if (typeof rawValue === 'number') {
@@ -518,11 +413,6 @@
                   }
                   return rawValue ?? '';
                 })()}
-=======
-                {typeof item.value === 'number'
-                  ? item.value.toLocaleString(undefined, { maximumFractionDigits: 2 })
-                  : item.value}
->>>>>>> 16677a51
               </span>
             </div>
           ))}
@@ -555,7 +445,6 @@
     );
   };
 
-<<<<<<< HEAD
   const handleBrushChange = useCallback(
     (range: any) => {
       if (!range || typeof range.startIndex !== 'number' || typeof range.endIndex !== 'number') return;
@@ -664,17 +553,6 @@
         value: `${((result.ccWinRate ?? 0) * 100).toFixed(1)}%`,
         footnote: `${result.ccSettlementCount ?? 0} 次結算`,
       },
-=======
-  const summaryCards = useMemo((): { label: string; value: string; footnote?: string }[] => {
-    if (!result) return [] as { label: string; value: string; footnote?: string }[];
-    return [
-      { label: '估計歷史波動（HV，年化）', value: `${(result.hv * 100).toFixed(1)}%` },
-      { label: '使用 IV（年化）', value: `${(result.ivUsed * 100).toFixed(1)}%` },
-      { label: 'Buy&Hold 總報酬', value: `${(result.bhReturn * 100).toFixed(1)}%` },
-      { label: 'Covered Call 總報酬', value: `${(result.ccReturn * 100).toFixed(1)}%` },
-      { label: 'Buy&Hold 期末持股數', value: (result.bhShares ?? 0).toLocaleString() },
-      { label: 'Covered Call 期末持股數', value: (result.ccShares ?? 0).toLocaleString() },
->>>>>>> 16677a51
     ];
   }, [enableRoll, result, rollDeltaThreshold]);
 
@@ -857,7 +735,6 @@
                   );
                 })}
               </div>
-<<<<<<< HEAD
               <div
                 className={isFullscreen ? 'flex-1 min-h-0' : 'h-[32rem]'}
                 style={{ overscrollBehavior: 'contain' }}
@@ -865,22 +742,10 @@
                 onWheel={handleWheelZoom}
                 onMouseDown={handleMouseDown}
               >
-=======
-              <ChartErrorBoundary onReset={() => setChartRenderKey(k => k + 1)}>
-                <div
-                  key={chartRenderKey}
-                  className={isFullscreen ? 'flex-1 min-h-0' : 'h-[32rem]'}
-                  style={{ overscrollBehavior: 'contain' }}
-                  ref={chartContainerRef}
-                  onWheel={handleWheelZoom}
-                  onMouseDown={handleMouseDown}
-                >
->>>>>>> 16677a51
                 <ResponsiveContainer width="100%" height="100%">
                   <LineChart data={renderedData} margin={{ top: 48, right: 32, bottom: 0, left: 0 }}>
                     <CartesianGrid strokeDasharray="3 3" />
                     <XAxis dataKey="date" tick={{ fontSize: 12 }} minTickGap={30} />
-<<<<<<< HEAD
                     <YAxis yAxisId="value" tick={{ fontSize: 12 }} tickFormatter={formatValueTick} width={80} />
                     <YAxis
                       yAxisId="price"
@@ -892,21 +757,6 @@
                     <Tooltip content={<CustomTooltip />} />
                     <Brush
                       key={brushUpdateId}
-=======
-                    <YAxis yAxisId="value" tick={{ fontSize: 12 }} width={80} />
-                    <YAxis yAxisId="price" orientation="right" tick={{ fontSize: 12 }} width={72} />
-                    <Tooltip content={<CustomTooltip />} />
-                    <Legend />
-                    <Line
-                      type="monotone"
-                      dataKey="BuyAndHold"
-                      dot={false}
-                      strokeWidth={2}
-                      stroke="#2563eb"
-                      yAxisId="value"
-                    />
-                    <Brush
->>>>>>> 16677a51
                       dataKey="CoveredCall"
                       data={chartData}
                       height={24}
@@ -927,12 +777,8 @@
                         key={series.key}
                         type="monotone"
                         dataKey={series.dataKey}
-<<<<<<< HEAD
                         dot={series.key === 'coveredCall' ? settlementDotRenderer : false}
                         activeDot={series.key === 'coveredCall' ? { r: 6 } : undefined}
-=======
-                        dot={false}
->>>>>>> 16677a51
                         strokeWidth={series.axis === 'value' ? 2.5 : 1.8}
                         stroke={series.color}
                         name={series.label}
@@ -940,47 +786,17 @@
                         hide={!seriesVisibility[series.key]}
                         strokeDasharray={series.strokeDasharray}
                         isAnimationActive={false}
-<<<<<<< HEAD
                         connectNulls
-=======
->>>>>>> 16677a51
                       />
                     ))}
                     {visibleRolls.map((point: any, idx: number) => (
                       <ReferenceLine
                         key={`roll-${point.date}-${idx}`}
-<<<<<<< HEAD
                         x={point.date}
                         stroke="#6366f1"
                         strokeDasharray="4 2"
                         strokeOpacity={0.6}
                         label={<RollMarkerLabel />}
-=======
-                        x={point.date}
-                        yAxisId="value"
-                        stroke="#6366f1"
-                        strokeDasharray="4 2"
-                        strokeOpacity={0.6}
-                        label={<RollMarkerLabel />}
-                      />
-                    ))}
-                    {visibleExpirations.map((point: any, idx: number) => (
-                      <ReferenceDot
-                        key={`${point.date}-${idx}`}
-                        x={point.date}
-                        y={point.totalValue}
-                        yAxisId="value"
-                        r={6}
-                        fill={point.pnl >= 0 ? '#22c55e' : '#ef4444'}
-                        stroke="white"
-                        strokeWidth={1.5}
-                        label={{
-                          value: formatPnL(point.pnl),
-                          position: 'top',
-                          fill: point.pnl >= 0 ? '#16a34a' : '#dc2626',
-                          fontSize: 11,
-                        }}
->>>>>>> 16677a51
                       />
                     ))}
                   </LineChart>
