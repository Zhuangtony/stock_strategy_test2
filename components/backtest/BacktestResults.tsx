'use client';

import React, {
  useCallback,
  useEffect,
  useMemo,
  useRef,
  useState,
} from 'react';
import {
  CartesianGrid,
  Line,
  LineChart,
  ReferenceLine,
  ResponsiveContainer,
  Tooltip,
  XAxis,
  YAxis,
  type DotProps,
  type LineProps,
  type TooltipProps,
} from 'recharts';
import ChartErrorBoundary from '../../components/ChartErrorBoundary';
<<<<<<< HEAD
import type { BacktestCurvePoint } from '../../lib/backtest';
=======
import type { BacktestCurvePoint, RunBacktestResult } from '../../lib/backtest';
>>>>>>> 1dca58ef
import { COMPARISON_SERIES_COLORS } from './constants';
import type { StrategyConfigInput, StrategyRunResult } from './types';

const weekdayFormatter = new Intl.DateTimeFormat('en-US', { weekday: 'short' });
const formatDateWithWeekday = (value: string) => {
  if (!value) return value;
  const parsed = new Date(`${value}T00:00:00Z`);
  if (Number.isNaN(parsed.getTime())) return value;
  const weekday = weekdayFormatter.format(parsed);
  return `${value} (${weekday})`;
};

const weekdayFormatter = new Intl.DateTimeFormat('en-US', { weekday: 'short' });
const formatDateWithWeekday = (value: string) => {
  if (!value) return value;
  const parsed = new Date(`${value}T00:00:00Z`);
  if (Number.isNaN(parsed.getTime())) return value;
  const weekday = weekdayFormatter.format(parsed);
  return `${value} (${weekday})`;
};

const settlementDotRenderer: NonNullable<LineProps['dot']> = props => {
  const { cx, cy } = props as DotProps;
  if (typeof cx !== 'number' || typeof cy !== 'number') return <g />;
  const settlement = (props as any)?.payload?.settlement;
  if (!settlement || (settlement.type !== 'expiry' && settlement.type !== 'roll')) return <g />;
  const color = settlement.pnl >= 0 ? '#22c55e' : '#ef4444';
  if (settlement.type === 'roll') {
    return (
      <g>
        <circle cx={cx} cy={cy} r={7} fill="#ffffff" stroke={color} strokeWidth={2} />
        <circle cx={cx} cy={cy} r={3.5} fill={color} />
      </g>
    );
  }
  return (
    <g>
      <circle cx={cx} cy={cy} r={6} fill={color} stroke="white" strokeWidth={1.5} />
    </g>
  );
};

const RollMarkerLabel = ({
  viewBox,
  x,
}: {
  viewBox?: { x?: number; y?: number; width?: number; height?: number };
  x?: number;
}) => {
  if (!viewBox && typeof x !== 'number') return null;
  const baseX = typeof x === 'number' ? x : viewBox?.x ?? 0;
  const chartTop = viewBox?.y ?? 0;
  const chartLeft = viewBox && viewBox.width && viewBox.width > 0 ? viewBox?.x ?? 0 : 0;
  const chartRight = viewBox && viewBox.width && viewBox.width > 0 ? chartLeft + viewBox.width : null;
  const labelWidth = 92;
  const labelHeight = 22;
  const offsetY = 10;

  let rectX = baseX - labelWidth / 2;
  if (chartRight != null) {
    rectX = Math.min(rectX, chartRight - labelWidth - 4);
  }
  rectX = Math.max(chartLeft + 4, rectX);
  const rectY = chartTop + offsetY;
  const textX = rectX + labelWidth / 2;
  const textY = rectY + labelHeight / 2 + 4;

  return (
    <g>
      <rect
        x={rectX}
        y={rectY}
        width={labelWidth}
        height={labelHeight}
        rx={labelHeight / 2}
        fill="#ede9fe"
        stroke="#5b21b6"
        strokeWidth={1}
        opacity={0.95}
      />
      <text x={textX} y={textY} textAnchor="middle" fill="#4c1d95" fontSize={10} fontWeight={600}>
        Delta Roll-up
      </text>
    </g>
  );
};

const formatCurrency = (value: number, fractionDigits = 0) =>
  new Intl.NumberFormat('en-US', { style: 'currency', currency: 'USD', maximumFractionDigits: fractionDigits }).format(value);

const formatPnL = (value: number) =>
  `${value >= 0 ? '+' : ''}${formatCurrency(value, Math.abs(value) >= 1000 ? 0 : 2)}`;

type SeriesConfig = {
  key: string;
  label: string;
  color: string;
  dataKey: string;
  axis: 'value' | 'price';
  strokeDasharray?: string;
};

type SeriesKey = SeriesConfig['key'];

type SummaryCard = {
  label: string;
  value: string;
  footnote?: string;
};

type ChartDatum = BacktestCurvePoint & {
  [key: string]: BacktestCurvePoint[keyof BacktestCurvePoint] | number | null;
};

type BacktestResultsProps = {
  strategies: StrategyRunResult[];
  ticker: string;
  start: string;
  end: string;
  panelClass: string;
};

export function BacktestResults({
  strategies,
  ticker,
  start,
  end,
  panelClass,
}: BacktestResultsProps) {
  if (!strategies.length) return null;
  const primaryStrategy = strategies[0];
  const result = primaryStrategy.result;
  const comparisonStrategies = strategies.slice(1);
  const getStrategyColor = useCallback(
    (index: number) => (index === 0 ? '#f97316' : COMPARISON_SERIES_COLORS[(index - 1 + COMPARISON_SERIES_COLORS.length) % COMPARISON_SERIES_COLORS.length]),
    [],
  );
  const formatStrategyLabel = useCallback(
    (config: StrategyConfigInput) => {
      const base = config.label.trim() || 'Covered Call';
      return `${base} (Δ${config.targetDelta.toFixed(2)})`;
    },
    [],
  );
  const formatSignedPercent = useCallback((value: number) => {
    if (!Number.isFinite(value)) return '—';
    const pct = value * 100;
    const digits = Math.abs(pct) >= 100 ? 1 : 2;
    return `${pct >= 0 ? '+' : ''}${pct.toFixed(digits)}%`;
  }, []);
  const [pointDensity, setPointDensity] = useState<'dense' | 'normal' | 'sparse'>('normal');
  const [seriesVisibility, setSeriesVisibility] = useState<Record<SeriesKey, boolean>>(() => ({
    buyAndHold: true,
    coveredCall: true,
    underlying: true,
    callStrike: true,
  }));
  const [isFullscreen, setIsFullscreen] = useState(false);
  const [brushRange, setBrushRange] = useState<{ startIndex: number; endIndex: number } | null>(null);
  const chartContainerRef = useRef<HTMLDivElement | null>(null);
  const scrollerTrackRef = useRef<HTMLDivElement | null>(null);
  const attachScrollerTrack = useCallback((node: HTMLDivElement | null) => {
    scrollerTrackRef.current = node;
  }, []);
  const [scrollerWidth, setScrollerWidth] = useState(0);
  const scrollerDragState = useRef<{ pointerId: number | null; offset: number; active: boolean; element: HTMLElement | null }>({
    pointerId: null,
    offset: 0,
    active: false,
    element: null,
  });
  const [isScrollerDragging, setIsScrollerDragging] = useState(false);

  const handleEnterFullscreen = useCallback(() => {
    const container = chartContainerRef.current;
    if (!container) return;
    setIsFullscreen(true);
    if (container.requestFullscreen) {
      container.requestFullscreen().catch(() => {
        // Fallback to CSS-based fullscreen if API request fails
        setIsFullscreen(true);
      });
    }
  }, []);

  const handleExitFullscreen = useCallback(() => {
    const exit = () => setIsFullscreen(false);
    if (document.fullscreenElement) {
      document
        .exitFullscreen()
        .then(exit)
        .catch(exit);
    } else {
      exit();
    }
  }, []);

  const BASE_SERIES_CONFIG: readonly SeriesConfig[] = useMemo(
    () => [
      { key: 'buyAndHold', label: 'Buy & Hold', color: '#2563eb', dataKey: 'BuyAndHold', axis: 'value' },
      { key: 'coveredCall', label: formatStrategyLabel(primaryStrategy.config), color: getStrategyColor(0), dataKey: 'CoveredCall', axis: 'value' },
      { key: 'underlying', label: '標的股價', color: '#0ea5e9', dataKey: 'UnderlyingPrice', axis: 'price' },
      {
        key: 'callStrike',
        label: '賣出履約價',
        color: '#16a34a',
        dataKey: 'CallStrike',
        axis: 'price',
        strokeDasharray: '6 3',
      },
    ],
    [formatStrategyLabel, getStrategyColor, primaryStrategy.config],
  );

  const comparisonSeriesList = useMemo(
    () =>
      comparisonStrategies.map((entry, index) => {
        const dataKey = `CoveredCall_${entry.id}`;
        const config: SeriesConfig = {
          key: `strategy-${entry.id}`,
          label: formatStrategyLabel(entry.config),
          color: getStrategyColor(index + 1),
          dataKey,
          axis: 'value',
          strokeDasharray: '5 3',
        };
        return { config, curve: entry.result.curve };
      }),
    [comparisonStrategies, formatStrategyLabel, getStrategyColor],
  );

  const chartData = useMemo(() => {
    const base = result.curve.map(point => ({ ...point })) as ChartDatum[];
    if (!comparisonSeriesList.length) return base;
    comparisonSeriesList.forEach(series => {
      const { curve, config } = series;
      if (!Array.isArray(curve) || !curve.length) return;
      for (let i = 0; i < base.length; i++) {
        const value = curve[i]?.CoveredCall;
        base[i][config.dataKey] = value ?? null;
      }
    });
    return base;
  }, [comparisonSeriesList, result.curve]);

  const seriesConfig = useMemo(() => {
    const base = BASE_SERIES_CONFIG.map(series => ({ ...series }));
    const dynamic = comparisonSeriesList.map(series => series.config);
    return [...base, ...dynamic];
  }, [BASE_SERIES_CONFIG, comparisonSeriesList]);

  useEffect(() => {
    setSeriesVisibility(prev => {
      const next = { ...prev } as Record<SeriesKey, boolean>;
      let changed = false;
      const keys = new Set(seriesConfig.map(series => series.key));
      seriesConfig.forEach(series => {
        if (!(series.key in next)) {
          next[series.key] = true;
          changed = true;
        }
      });
      Object.keys(next).forEach(key => {
        if (!keys.has(key)) {
          delete next[key as SeriesKey];
          changed = true;
        }
      });
      return changed ? next : prev;
    });
  }, [seriesConfig]);

  const toggleSeries = useCallback((key: SeriesKey) => {
    setSeriesVisibility(prev => ({ ...prev, [key]: !prev[key] }));
  }, []);

  const chartLength = chartData.length;

  useEffect(() => {
    setBrushRange(null);
  }, [chartLength]);

  useEffect(() => {
    setSeriesVisibility(prev => ({
      ...prev,
      buyAndHold: prev.buyAndHold ?? true,
      coveredCall: prev.coveredCall ?? true,
      underlying: prev.underlying ?? true,
      callStrike: prev.callStrike ?? true,
    }));
  }, []);

  useEffect(() => {
    setBrushRange(current => {
      if (!current || chartLength === 0) return current;
      const startIdx = Math.max(0, Math.min(chartLength - 1, Math.round(current.startIndex)));
      const endIdx = Math.max(0, Math.min(chartLength - 1, Math.round(current.endIndex)));
      const nextStart = Math.min(startIdx, endIdx);
      const nextEnd = Math.max(startIdx, endIdx);
      if (nextStart === current.startIndex && nextEnd === current.endIndex) {
        return current;
      }
      return { startIndex: nextStart, endIndex: nextEnd };
    });
  }, [chartLength]);

  useEffect(() => {
    if (!result) {
      handleExitFullscreen();
    }
  }, [handleExitFullscreen, result]);

  useEffect(() => {
    const onFullscreenChange = () => {
      const element = document.fullscreenElement;
      if (!element || element !== chartContainerRef.current) {
        setIsFullscreen(false);
      } else {
        setIsFullscreen(true);
      }
    };
    document.addEventListener('fullscreenchange', onFullscreenChange);
    return () => {
      document.removeEventListener('fullscreenchange', onFullscreenChange);
    };
  }, []);

  useEffect(() => {
    const track = scrollerTrackRef.current;
    if (!track) return;

    const updateWidth = () => {
      const rect = track.getBoundingClientRect();
      setScrollerWidth(rect.width);
    };

    updateWidth();

    const observer = new ResizeObserver(entries => {
      if (!entries.length) return;
      const entry = entries[0];
      setScrollerWidth(entry.contentRect.width);
    });
    observer.observe(track);

    return () => observer.disconnect();
  }, [chartLength, isFullscreen]);

  useEffect(() => {
    const container = chartContainerRef.current;
    if (!container) return;

    let isPointerInside = false;

    const preventWheelScroll = (event: WheelEvent) => {
      if (!isPointerInside) return;
      if (event.ctrlKey || event.metaKey) return;
      event.preventDefault();
    };

    const handlePointerEnter = () => {
      isPointerInside = true;
      window.addEventListener('wheel', preventWheelScroll, { passive: false });
    };

    const handlePointerLeave = () => {
      isPointerInside = false;
      window.removeEventListener('wheel', preventWheelScroll);
    };

    container.addEventListener('pointerenter', handlePointerEnter);
    container.addEventListener('pointerleave', handlePointerLeave);

    return () => {
      isPointerInside = false;
      window.removeEventListener('wheel', preventWheelScroll);
      container.removeEventListener('pointerenter', handlePointerEnter);
      container.removeEventListener('pointerleave', handlePointerLeave);
    };
  }, [isFullscreen]);

  useEffect(() => {
    if (!isFullscreen) return;
    const handleKeyDown = (event: KeyboardEvent) => {
      if (event.key === 'Escape') {
        handleExitFullscreen();
      }
    };
    window.addEventListener('keydown', handleKeyDown);
    return () => {
      window.removeEventListener('keydown', handleKeyDown);
    };
  }, [handleExitFullscreen, isFullscreen]);

  useEffect(() => {
    const originalOverflow = document.body.style.overflow;
    if (isFullscreen) {
      document.body.style.overflow = 'hidden';
    }
    return () => {
      document.body.style.overflow = originalOverflow;
    };
  }, [isFullscreen]);

  const visibleData = useMemo(() => {
    if (chartLength === 0) return [];
    if (!brushRange) return chartData;
    const normalizedStart = Math.max(0, Math.min(chartLength - 1, Math.min(brushRange.startIndex, brushRange.endIndex)));
    const normalizedEnd = Math.max(
      normalizedStart,
      Math.max(0, Math.min(chartLength - 1, Math.max(brushRange.startIndex, brushRange.endIndex))),
    );
    return chartData.slice(normalizedStart, normalizedEnd + 1);
  }, [brushRange, chartData, chartLength]);

  const activeBrushRange = useMemo(() => {
    if (chartLength === 0) {
      return { startIndex: 0, endIndex: 0 };
    }
    if (!brushRange) {
      return { startIndex: 0, endIndex: chartLength - 1 };
    }
    const startIdx = Math.max(0, Math.min(chartLength - 1, Math.min(brushRange.startIndex, brushRange.endIndex)));
    const endIdx = Math.max(startIdx, Math.min(chartLength - 1, Math.max(brushRange.startIndex, brushRange.endIndex)));
    return { startIndex: startIdx, endIndex: endIdx };
  }, [brushRange, chartLength]);

  const scrollerMetrics = useMemo(() => {
    const fallback = {
      hasWindow: false,
      thumbWidth: scrollerWidth,
      thumbPosition: 0,
      maxPosition: 0,
      windowSize: chartLength > 0 ? chartLength : 0,
      panRange: 0,
    };

    if (chartLength === 0 || scrollerWidth <= 0) {
      return fallback;
    }

    const windowSize = Math.max(1, activeBrushRange.endIndex - activeBrushRange.startIndex + 1);
    if (windowSize >= chartLength) {
      return { ...fallback, thumbWidth: scrollerWidth, windowSize: chartLength };
    }

    const ratio = windowSize / chartLength;
    const thumbWidth = Math.max(32, scrollerWidth * ratio);
    const maxPosition = scrollerWidth - thumbWidth;
    const panRange = chartLength - windowSize;
    const startRatio = activeBrushRange.startIndex / Math.max(1, chartLength - windowSize);
    const thumbPosition = maxPosition * startRatio;

    return {
      hasWindow: true,
      thumbWidth,
      thumbPosition,
      maxPosition,
      windowSize,
      panRange,
    };
  }, [activeBrushRange, chartLength, scrollerWidth]);

  const settlementPoints = useMemo(() => result.settlements ?? [], [result.settlements]);
  const rollPoints = useMemo(
    () => settlementPoints.filter(point => point.type === 'roll'),
    [settlementPoints],
  );
  const deltaRollPoints = useMemo(
    () => rollPoints.filter(point => (point.rollReason ?? 'delta') === 'delta'),
    [rollPoints],
  );
  const expirationSettlements = useMemo(
    () => settlementPoints.filter(point => point.type === 'expiry' && point.qty > 0),
    [settlementPoints],
  );

  const applyPanFromPosition = useCallback(
    (positionPx: number) => {
      if (!scrollerMetrics.hasWindow) {
        return { applied: false, thumbPosition: 0 };
      }

      const clamped = Math.max(0, Math.min(scrollerMetrics.maxPosition, positionPx));
      const effectiveMax = scrollerMetrics.maxPosition <= 0 ? 0 : scrollerMetrics.maxPosition;
      const ratio = effectiveMax === 0 ? 0 : clamped / effectiveMax;
      const tentativeStart = Math.round(ratio * scrollerMetrics.panRange);
      const maxStart = Math.max(0, chartLength - scrollerMetrics.windowSize);
      const startIndex = Math.max(0, Math.min(maxStart, tentativeStart));
      const endIndex = Math.min(chartLength - 1, startIndex + scrollerMetrics.windowSize - 1);

      if (startIndex <= 0 && endIndex >= chartLength - 1) {
        setBrushRange(null);
      } else {
        setBrushRange({ startIndex, endIndex });
      }

      return { applied: true, thumbPosition: clamped };
    },
    [chartLength, scrollerMetrics],
  );

  const handleScrollerPointerMove = useCallback(
    (event: React.PointerEvent<HTMLDivElement>) => {
      event.preventDefault();
      const state = scrollerDragState.current;
      if (!state.active || (state.pointerId != null && state.pointerId !== event.pointerId)) return;
      const track = scrollerTrackRef.current;
      if (!track) return;
      const rect = track.getBoundingClientRect();
      const positionPx = event.clientX - rect.left - state.offset;
      applyPanFromPosition(positionPx);
    },
    [applyPanFromPosition],
  );

  const stopScrollerDrag = useCallback((pointerId?: number | null) => {
    const state = scrollerDragState.current;
    if (!state.active) return;
    if (pointerId != null && state.pointerId != null && state.pointerId !== pointerId) {
      return;
    }
    if (state.pointerId != null) {
      try {
        state.element?.releasePointerCapture?.(state.pointerId);
      } catch {
        // ignore pointer capture release errors
      }
    }
    scrollerDragState.current = { pointerId: null, offset: 0, active: false, element: null };
    setIsScrollerDragging(false);
  }, []);

  const handleScrollerPointerUp = useCallback(
    (event: React.PointerEvent<HTMLDivElement>) => {
      event.preventDefault();
      stopScrollerDrag(event.pointerId);
    },
    [stopScrollerDrag],
  );

  const handleScrollerPointerCancel = useCallback(
    (event: React.PointerEvent<HTMLDivElement>) => {
      event.preventDefault();
      stopScrollerDrag(event.pointerId);
    },
    [stopScrollerDrag],
  );

  const handleThumbPointerDown = useCallback(
    (event: React.PointerEvent<HTMLDivElement>) => {
      if (!scrollerMetrics.hasWindow) return;
      const track = scrollerTrackRef.current;
      if (!track) return;
      event.preventDefault();
      event.stopPropagation();
      const rect = track.getBoundingClientRect();
      scrollerDragState.current = {
        pointerId: event.pointerId,
        offset: event.clientX - (rect.left + scrollerMetrics.thumbPosition),
        active: true,
        element: event.currentTarget,
      };
      setIsScrollerDragging(true);
      try {
        event.currentTarget.setPointerCapture(event.pointerId);
      } catch {
        // ignore pointer capture errors (e.g., unsupported environments)
      }
    },
    [scrollerMetrics],
  );

  const handleTrackPointerDown = useCallback(
    (event: React.PointerEvent<HTMLDivElement>) => {
      if (!scrollerMetrics.hasWindow) return;
      const track = scrollerTrackRef.current;
      if (!track) return;
      event.preventDefault();
      const rect = track.getBoundingClientRect();
      const desiredPosition = event.clientX - rect.left - scrollerMetrics.thumbWidth / 2;
      const result = applyPanFromPosition(desiredPosition);
      if (!result.applied) return;
      scrollerDragState.current = {
        pointerId: event.pointerId,
        offset: event.clientX - (rect.left + result.thumbPosition),
        active: true,
        element: event.currentTarget,
      };
      setIsScrollerDragging(true);
      try {
        event.currentTarget.setPointerCapture(event.pointerId);
      } catch {
        // ignore pointer capture errors
      }
    },
    [applyPanFromPosition, scrollerMetrics],
  );

  const handleDownloadCsv = useCallback(() => {
    if (!Array.isArray(result.curve) || result.curve.length === 0) return;

    const serialize = (value: string | number | null | undefined) => {
      if (value === null || value === undefined) return '';
      if (typeof value === 'number') {
        if (!Number.isFinite(value)) return '';
        return String(value);
      }
      const str = String(value);
      if (/[",\n]/.test(str)) {
        return `"${str.replace(/"/g, '""')}"`;
      }
      return str;
    };

    const baseRows = result.curve;
    const comparisonColumns = comparisonStrategies.map(entry => {
      const label = `${formatStrategyLabel(entry.config)} Value`;
      const map = new Map<string, number | null>();
      entry.result.curve.forEach(point => {
        const value = typeof point.CoveredCall === 'number' ? point.CoveredCall : point.CoveredCall ?? null;
        map.set(point.date, value);
      });
      return { label, map };
    });

    const headers = [
      'Date',
      'Buy & Hold Value',
      `${formatStrategyLabel(primaryStrategy.config)} Value`,
      'Underlying Price',
      'Call Strike',
      'Call Delta',
      'Settlement Type',
      'Settlement PnL',
      'Settlement Strike',
      'Settlement Underlying',
      'Settlement Premium',
      'Settlement Qty',
      ...comparisonColumns.map(col => col.label),
    ];

    const rows = [headers.map(serialize).join(',')];

    for (const point of baseRows as any[]) {
      const settlement = point.settlement ?? null;
      const rowValues: (string | number | null | undefined)[] = [
        point.date,
        typeof point.BuyAndHold === 'number' ? point.BuyAndHold : point.BuyAndHold ?? null,
        typeof point.CoveredCall === 'number' ? point.CoveredCall : point.CoveredCall ?? null,
        typeof point.UnderlyingPrice === 'number' ? point.UnderlyingPrice : point.UnderlyingPrice ?? null,
        typeof point.CallStrike === 'number' ? point.CallStrike : point.CallStrike ?? null,
        typeof point.CallDelta === 'number' ? point.CallDelta : point.CallDelta ?? null,
        settlement?.type ?? null,
        typeof settlement?.pnl === 'number' ? settlement.pnl : settlement?.pnl ?? null,
        typeof settlement?.strike === 'number' ? settlement.strike : settlement?.strike ?? null,
        typeof settlement?.underlying === 'number' ? settlement.underlying : settlement?.underlying ?? null,
        typeof settlement?.premium === 'number' ? settlement.premium : settlement?.premium ?? null,
        typeof settlement?.qty === 'number' ? settlement.qty : settlement?.qty ?? null,
      ];

      comparisonColumns.forEach(col => {
        const value = col.map.get(point.date);
        rowValues.push(typeof value === 'number' ? value : value ?? null);
      });

      rows.push(rowValues.map(serialize).join(','));
    }

    const csv = rows.join('\n');
    const blob = new Blob([csv], { type: 'text/csv;charset=utf-8;' });
    const url = URL.createObjectURL(blob);
    const link = document.createElement('a');
    const filename = `${ticker.trim() || 'backtest'}_${start}_${end}_results.csv`;
    link.href = url;
    link.download = filename;
    document.body.appendChild(link);
    link.click();
    document.body.removeChild(link);
    setTimeout(() => URL.revokeObjectURL(url), 1000);
  }, [comparisonStrategies, end, formatStrategyLabel, primaryStrategy.config, result.curve, start, ticker]);

  useEffect(() => {
    if (!scrollerMetrics.hasWindow) {
      stopScrollerDrag(null);
    }
  }, [scrollerMetrics.hasWindow, stopScrollerDrag]);

  const handleWheelZoom = useCallback(
    (event: React.WheelEvent<HTMLDivElement>) => {
      if (chartLength === 0) return;
      if (event.ctrlKey || event.metaKey) return;
      event.preventDefault();

      const baseRange = brushRange ? activeBrushRange : { startIndex: 0, endIndex: chartLength - 1 };
      let startIdx = Math.min(baseRange.startIndex, baseRange.endIndex);
      let endIdx = Math.max(baseRange.startIndex, baseRange.endIndex);
      const zoomAmount = event.deltaY > 0 ? 1 : -1;
      const zoomStep = Math.max(1, Math.round(chartLength * 0.02));
      const newWindow = Math.max(3, endIdx - startIdx + 1 + zoomAmount * zoomStep);

      if (newWindow >= chartLength) {
        setBrushRange(null);
        return;
      }

      const pointerX = event.nativeEvent.offsetX / Math.max(1, (event.currentTarget as HTMLElement).clientWidth);
      const focusIndex = Math.max(0, Math.min(chartLength - 1, Math.round(pointerX * chartLength)));

      startIdx = Math.max(0, Math.min(focusIndex, chartLength - newWindow));
      endIdx = Math.min(chartLength - 1, startIdx + newWindow - 1);
      setBrushRange({ startIndex: startIdx, endIndex: endIdx });
    },
    [activeBrushRange, brushRange, chartLength],
  );

  const handleMouseDown = useCallback(
    (event: React.MouseEvent<HTMLDivElement>) => {
      if (event.button !== 0) return;
      const startX = event.clientX;
      const track = scrollerTrackRef.current;
      const rect = track?.getBoundingClientRect();
      const initialRange = brushRange ? { ...brushRange } : { startIndex: 0, endIndex: chartLength - 1 };

      const onMove = (moveEvent: MouseEvent) => {
        const delta = moveEvent.clientX - startX;
        if (!rect) return;
        const ratio = delta / rect.width;
        const windowSize = initialRange.endIndex - initialRange.startIndex + 1;
        if (windowSize >= chartLength) return;
        let startIndex = Math.round(initialRange.startIndex + ratio * chartLength);
        startIndex = Math.max(0, Math.min(chartLength - windowSize, startIndex));
        const endIndex = Math.min(chartLength - 1, startIndex + windowSize - 1);
        setBrushRange({ startIndex, endIndex });
      };

      const onUp = () => {
        window.removeEventListener('mousemove', onMove);
        window.removeEventListener('mouseup', onUp);
      };

      window.addEventListener('mousemove', onMove);
      window.addEventListener('mouseup', onUp);
    },
    [brushRange, chartLength],
  );

  const formatValueTick = useCallback((value: number) => formatCurrency(value, 0), []);
  const formatPriceTick = useCallback((value: number) => value.toFixed(2), []);
  const formatDateTick = useCallback((value: string | number) => {
    if (typeof value !== 'string') return String(value ?? '');
    return formatDateWithWeekday(value);
  }, []);

  const renderScrollerTrack = useCallback(
    () => (
      <div
        ref={attachScrollerTrack}
        className="relative h-3 w-full select-none rounded-full bg-slate-200/70 shadow-inner shadow-slate-300/40 touch-none cursor-pointer"
        onPointerDown={handleTrackPointerDown}
        onPointerMove={handleScrollerPointerMove}
        onPointerUp={handleScrollerPointerUp}
        onPointerCancel={handleScrollerPointerCancel}
      >
        {scrollerMetrics.hasWindow ? (
          <div
            className={`absolute top-0 h-full rounded-full bg-indigo-400/80 transition-[background-color] duration-150 hover:bg-indigo-400 touch-none ${
              isScrollerDragging ? 'cursor-grabbing' : 'cursor-grab'
            }`}
            style={{
              width: `${scrollerMetrics.thumbWidth}px`,
              transform: `translateX(${scrollerMetrics.thumbPosition}px)`,
            }}
            onPointerDown={handleThumbPointerDown}
            onPointerMove={handleScrollerPointerMove}
            onPointerUp={handleScrollerPointerUp}
            onPointerCancel={handleScrollerPointerCancel}
          />
        ) : (
          <div className="absolute top-0 h-full w-full rounded-full bg-slate-300/60" />
        )}
      </div>
    ),
    [
      attachScrollerTrack,
      handleScrollerPointerCancel,
      handleScrollerPointerMove,
      handleScrollerPointerUp,
      handleThumbPointerDown,
      handleTrackPointerDown,
      isScrollerDragging,
      scrollerMetrics,
    ],
  );

  const CustomTooltip = useCallback(
    ({ active, payload, label }: TooltipProps<number, string>) => {
      if (!active || !payload || !payload.length) return null;
      const point = payload[0].payload as any;
      const settlement = point.settlement;
      const callDelta = point.CallDelta;
      const rollMarks = rollPoints.filter(event => event.date === point.date);
      const deltaRollMarks = rollMarks.filter(event => (event.rollReason ?? 'delta') === 'delta');
      const scheduledRollMarks = rollMarks.filter(event => (event.rollReason ?? 'delta') === 'scheduled');
      const formattedLabel = typeof label === 'string' ? formatDateWithWeekday(label) : label;
<<<<<<< HEAD
      const strategyValues = payload
        .filter(item => typeof item.dataKey === 'string' && item.dataKey.startsWith('CoveredCall'))
        .map(item => ({
          key: item.dataKey as string,
          label: item.name,
          color: (item.color as string) ?? (item.stroke as string) ?? '#6366f1',
          value: typeof item.value === 'number' ? item.value : null,
        }));
=======
>>>>>>> 1dca58ef
      return (
        <div className="min-w-[220px] rounded-xl border border-slate-200 bg-white/95 p-3 text-xs text-slate-600 shadow-xl">
          <div className="text-sm font-semibold text-slate-900">{formattedLabel}</div>
          <div className="mt-2 space-y-1">
            <div>Buy &amp; Hold：{formatCurrency(point.BuyAndHold)}</div>
            {strategyValues.map(entry => (
              <div key={entry.key} className="flex items-center justify-between gap-2">
                <span className="flex items-center gap-2">
                  <span className="inline-block h-2 w-2 rounded-full" style={{ backgroundColor: entry.color }} aria-hidden />
                  {entry.label}
                </span>
                <span>{entry.value != null ? formatCurrency(entry.value) : '—'}</span>
              </div>
            ))}
            <div>標的股價：{formatCurrency(point.UnderlyingPrice, 2)}</div>
            {typeof point.CallStrike === 'number' && <div>履約價：{point.CallStrike.toFixed(2)}</div>}
            {deltaRollMarks.length > 0 && (
              <div className="rounded-lg bg-indigo-50/80 px-2 py-1 text-[11px] font-medium text-indigo-700">
                Delta 閾值觸發 Roll-up
              </div>
            )}
            {scheduledRollMarks.length > 0 && (
              <div className="rounded-lg bg-slate-100 px-2 py-1 text-[11px] font-medium text-slate-500">
                例行換倉（Roll-out）
              </div>
            )}
            {settlement && (
              <div className="mt-2 rounded-lg border border-slate-200/70 bg-white/80 p-2">
                <div className="text-[11px] font-semibold uppercase tracking-wide text-slate-500">
                  {settlement.type === 'roll' ? '提前換倉紀錄' : '到期結算'}
                </div>
                <div className="mt-1 space-y-1 text-[11px] text-slate-600">
                  <div>盈虧：{formatPnL(settlement.pnl)} USD</div>
                  <div>履約價：{settlement.strike.toFixed(2)}</div>
                  <div>標的價格：{settlement.underlying.toFixed(2)}</div>
                  {typeof settlement.qty === 'number' && settlement.qty > 0 && (
                    <div>賣出權利金：{formatCurrency(settlement.premium * settlement.qty * 100, 2)} USD</div>
                  )}
                  {typeof settlement.delta === 'number' && <div>Delta：{settlement.delta.toFixed(2)}</div>}
                  {settlement.type === 'roll' && (
                    <div className="text-[11px] text-slate-500">
                      {settlement.rollReason === 'delta'
                        ? '因 Delta 達到設定閾值提前換倉'
                        : '例行提前換倉至下一期合約'}
                    </div>
                  )}
                </div>
              </div>
            )}
            {typeof callDelta === 'number' && (
              <div className="mt-3 rounded-lg bg-slate-50 px-2 py-1 text-[11px] text-slate-600">當日 Delta：{callDelta.toFixed(2)}</div>
            )}
          </div>
        </div>
      );
    },
    [rollPoints],
  );

  const renderedData = useMemo(() => {
    if (pointDensity === 'dense') {
      return visibleData;
    }
    const step = pointDensity === 'sparse' ? 5 : 2;
    return visibleData.filter((_, idx) => idx % step === 0 || idx === visibleData.length - 1);
  }, [pointDensity, visibleData]);

  const chartMargin = useMemo(() => ({ top: 20, right: 24, bottom: 30, left: 16 }), []);
  const canDownloadCsv = useMemo(() => result.curve.length > 0, [result.curve.length]);

  const summaryCards: SummaryCard[] = useMemo(() => {
    const formatPct = (value: number) => `${(value * 100).toFixed(2)}%`;
    const annualized = (value: number) => {
      const years = Math.max(1 / 12, result.curve.length / 252);
      return `${(((1 + value) ** (1 / years) - 1) * 100).toFixed(2)}%`;
    };
    return [
      {
        label: 'Buy & Hold 報酬率',
        value: formatPct(result.bhReturn),
        footnote: `年化：約 ${annualized(result.bhReturn)}`,
      },
      {
        label: `${formatStrategyLabel(primaryStrategy.config)} 報酬率`,
        value: formatPct(result.ccReturn),
        footnote: `年化：約 ${annualized(result.ccReturn)}`,
      },
      {
        label: `${formatStrategyLabel(primaryStrategy.config)} 勝率`,
        value: `${(result.ccWinRate * 100).toFixed(1)}%`,
        footnote: `樣本數：${result.ccSettlementCount} 次結算`,
      },
      {
        label: '隱含波動率 (IV)',
        value: `${(result.ivUsed * 100).toFixed(2)}%`,
        footnote: `歷史波動率估計：${(result.hv * 100).toFixed(2)}%`,
      },
    ];
  }, [formatStrategyLabel, primaryStrategy.config, result]);

  const summaryCardsWithRoll = useMemo(() => {
    const deltaRollEvents = result.rollEvents.filter(event => (event.rollReason ?? 'delta') === 'delta');
    if (!deltaRollEvents.length) return summaryCards;
    const averageRollDelta =
      deltaRollEvents.reduce((acc, cur) => acc + (typeof cur.delta === 'number' ? cur.delta : 0), 0) /
      Math.max(1, deltaRollEvents.length);
<<<<<<< HEAD
    const scheduledText = (() => {
      if (!primaryStrategy.config.enableRoll) return '已停用自動 Roll';
      if (primaryStrategy.config.rollDaysBeforeExpiry === 0) return '預設換倉日：到期日 (週五)';
      return `預設換倉日：到期前 ${primaryStrategy.config.rollDaysBeforeExpiry} 個交易日`;
    })();
=======
>>>>>>> 1dca58ef
    return [
      ...summaryCards,
      {
        label: '平均 Roll Delta',
        value: averageRollDelta ? averageRollDelta.toFixed(2) : '—',
<<<<<<< HEAD
        footnote: `設定閾值：${result.rollDeltaTrigger.toFixed(2)}（僅統計 Delta 閾值觸發換倉） · ${scheduledText}`,
=======
        footnote: `設定閾值：${result.rollDeltaTrigger.toFixed(2)}（僅統計 Delta 閾值觸發換倉）`,
>>>>>>> 1dca58ef
      },
    ];
  }, [primaryStrategy.config, result.rollDeltaTrigger, result.rollEvents, summaryCards]);

  const strategyComparisonRows = useMemo(
    () =>
      strategies.map((entry, index) => {
        const years = Math.max(1 / 12, entry.result.curve.length / 252);
        const annualized = (1 + entry.result.ccReturn) ** (1 / years) - 1;
        const rollDescription = entry.config.enableRoll
          ? `Δ ≥ ${entry.config.rollDeltaThreshold.toFixed(2)}；${
              entry.config.rollDaysBeforeExpiry === 0
                ? '到期日換倉'
                : `提前 ${entry.config.rollDaysBeforeExpiry} 日`
            }`
          : '未啟用';
        const optionFlags: string[] = [];
        if (entry.config.reinvestPremium) optionFlags.push('權利金再投資');
        if (entry.config.dynamicContracts) optionFlags.push('合約張數動態');
        if (entry.config.skipEarningsWeek) optionFlags.push('跳過財報週');
        if (!entry.config.roundStrikeToInt) optionFlags.push('履約價允許小數');
        const options = optionFlags.length ? optionFlags.join(' / ') : '—';
        const finalValue = entry.result.curve.at(-1)?.CoveredCall;
        return {
          id: entry.id,
          color: getStrategyColor(index),
          label: formatStrategyLabel(entry.config),
          finalValue: typeof finalValue === 'number' ? formatCurrency(finalValue, 0) : '—',
          totalReturn: formatSignedPercent(entry.result.ccReturn),
          annualized: formatSignedPercent(annualized),
          winRate: `${(entry.result.ccWinRate * 100).toFixed(1)}% (${entry.result.ccSettlementCount})`,
          relativeReturn: formatSignedPercent(entry.result.ccReturn - entry.result.bhReturn),
          rollDescription,
          options,
        };
      }),
    [formatSignedPercent, formatStrategyLabel, getStrategyColor, strategies],
  );

  return (
    <React.Fragment>
      <section className={`${panelClass} p-6 md:p-8`}>
        <div className="mb-4 flex flex-wrap items-center justify-between gap-3">
          <div>
            <h2 className="text-lg font-semibold text-slate-900">資產曲線</h2>
            <p className="text-xs text-slate-500">透過下方工具列調整顯示密度、序列可見性與滾動範圍。</p>
          </div>
          <div className="flex flex-wrap items-center gap-2 text-xs">
            <button
              type="button"
              onClick={() => setPointDensity('dense')}
              className={`rounded-lg px-3 py-1 font-medium transition ${pointDensity === 'dense' ? 'bg-indigo-600 text-white shadow-sm' : 'bg-white text-slate-500 hover:bg-indigo-50'}`}
            >
              高密度
            </button>
            <button
              type="button"
              onClick={() => setPointDensity('normal')}
              className={`rounded-lg px-3 py-1 font-medium transition ${pointDensity === 'normal' ? 'bg-indigo-600 text-white shadow-sm' : 'bg-white text-slate-500 hover:bg-indigo-50'}`}
            >
              標準
            </button>
            <button
              type="button"
              onClick={() => setPointDensity('sparse')}
              className={`rounded-lg px-3 py-1 font-medium transition ${pointDensity === 'sparse' ? 'bg-indigo-600 text-white shadow-sm' : 'bg-white text-slate-500 hover:bg-indigo-50'}`}
            >
              低密度
            </button>
            <div className="ml-2 flex items-center gap-2">
              <span className="text-slate-500">顯示序列</span>
              <div className="flex items-center gap-2">
                {seriesConfig.map(series => {
                  const active = seriesVisibility[series.key] ?? true;
                  return (
                    <button
                      key={series.key}
                      type="button"
                      onClick={() => toggleSeries(series.key)}
                      className={`flex items-center gap-1 rounded-full border px-3 py-1 text-xs transition ${
                        active
                          ? 'border-indigo-300 bg-indigo-50/80 text-indigo-600'
                          : 'border-slate-200 bg-white text-slate-400 hover:border-indigo-200 hover:text-indigo-500'
                      }`}
                    >
                      <span
                        className="inline-block h-2 w-2 rounded-full"
                        style={{ backgroundColor: series.color }}
                      />
                      {series.label}
                    </button>
                  );
                })}
              </div>
            </div>
            <div className="ml-auto flex items-center gap-2">
              {canDownloadCsv && (
                <button
                  type="button"
                  onClick={handleDownloadCsv}
                  className="rounded-lg border border-slate-200 bg-white px-3 py-1 font-medium text-slate-600 transition hover:bg-indigo-50"
                >
                  匯出 CSV
                </button>
              )}
              <button
                type="button"
                onClick={handleEnterFullscreen}
                className="rounded-lg border border-slate-200 bg-white px-3 py-1 font-medium text-slate-600 transition hover:bg-indigo-50"
              >
                全螢幕
              </button>
            </div>
          </div>
        </div>
        <ChartErrorBoundary>
          <div
            ref={chartContainerRef}
            className={`relative h-[420px] w-full overflow-hidden rounded-2xl border border-slate-200/80 bg-gradient-to-b from-white to-indigo-50/40 p-4 shadow-inner shadow-slate-200/60 ${
              isFullscreen ? 'fixed inset-8 z-50 h-[calc(100vh-4rem)] w-[calc(100vw-4rem)] bg-white/95 p-6' : ''
            }`}
            onWheel={handleWheelZoom}
            onMouseDown={handleMouseDown}
          >
            <ResponsiveContainer width="100%" height="100%">
              <LineChart data={renderedData} margin={chartMargin}>
                <CartesianGrid strokeDasharray="3 3" stroke="#cbd5f5" strokeOpacity={0.7} />
                <XAxis
                  dataKey="date"
                  tick={{ fontSize: 12, fontWeight: 600 }}
                  minTickGap={30}
                  tickFormatter={formatDateTick}
                />
                <YAxis
                  yAxisId="value"
                  tick={{ fontSize: 12, fontWeight: 600 }}
                  tickFormatter={formatValueTick}
                  width={80}
                  domain={['auto', 'auto']}
                />
                <YAxis
                  yAxisId="price"
                  orientation="right"
                  tick={{ fontSize: 12, fontWeight: 600 }}
                  tickFormatter={formatPriceTick}
                  width={72}
                  domain={['auto', 'auto']}
                />
                <Tooltip content={<CustomTooltip />} />
                {seriesConfig.map(series => (
                  <Line
                    key={series.key}
                    type="monotone"
                    dataKey={series.dataKey}
                    dot={series.key === 'coveredCall' ? settlementDotRenderer : false}
                    activeDot={series.key === 'coveredCall' ? { r: 6 } : undefined}
                    strokeWidth={series.axis === 'value' ? 2.5 : 1.8}
                    stroke={series.color}
                    name={series.label}
                    yAxisId={series.axis}
                    hide={seriesVisibility[series.key] === false}
                    strokeDasharray={series.strokeDasharray}
                    isAnimationActive={false}
                    connectNulls
                  />
                ))}
                {deltaRollPoints.map((point, idx) => (
                  <ReferenceLine
                    key={`roll-${point.date}-${idx}`}
                    x={point.date}
                    stroke="#6366f1"
                    strokeDasharray="4 2"
                    strokeOpacity={0.6}
                    yAxisId="value"
                    label={<RollMarkerLabel />}
                  />
                ))}
              </LineChart>
            </ResponsiveContainer>
            {isFullscreen && <div className="mt-4">{renderScrollerTrack()}</div>}
            <button
              type="button"
              onClick={handleExitFullscreen}
              className={`${
                isFullscreen ? 'absolute right-6 top-6 rounded-full bg-white/90 px-4 py-2 text-sm font-medium text-slate-600 shadow-lg shadow-indigo-200 transition hover:bg-indigo-50' : 'hidden'
              }`}
            >
              關閉全螢幕
            </button>
          </div>
        </ChartErrorBoundary>
      </section>
      {!isFullscreen && <div className="mx-6 mt-4 md:mx-8">{renderScrollerTrack()}</div>}

      <section className={`${panelClass} p-6 md:p-8`}>
        <div className="mb-4 flex items-center justify-between gap-3">
          <h2 className="text-lg font-semibold text-slate-900">回測總結</h2>
          <span className="text-xs font-medium uppercase tracking-[0.2em] text-slate-400">Summary</span>
        </div>
        <div className="grid grid-cols-1 gap-4 text-sm [grid-auto-rows:1fr] sm:grid-cols-2 lg:grid-cols-4">
          {summaryCardsWithRoll.map(card => (
            <div key={card.label} className="flex h-full flex-col rounded-2xl border border-slate-200/70 bg-white/80 p-4 shadow-sm">
              <div className="text-[11px] font-semibold uppercase tracking-wide text-slate-500">{card.label}</div>
              <div className="mt-3 text-2xl font-semibold leading-tight text-slate-900">{card.value}</div>
              {card.footnote && <div className="mt-auto text-xs text-slate-400">{card.footnote}</div>}
            </div>
          ))}
        </div>
        <div className="mt-8 overflow-x-auto">
          <table className="min-w-full divide-y divide-slate-200 text-left text-sm">
            <thead className="bg-slate-50/70 text-xs uppercase tracking-wide text-slate-500">
              <tr>
                <th className="px-4 py-3 font-semibold">策略</th>
                <th className="px-4 py-3 text-right font-semibold">最終資產</th>
                <th className="px-4 py-3 text-right font-semibold">總報酬</th>
                <th className="px-4 py-3 text-right font-semibold">年化 (估)</th>
                <th className="px-4 py-3 text-right font-semibold">勝率 / 次數</th>
                <th className="px-4 py-3 text-right font-semibold">相對 Buy &amp; Hold</th>
                <th className="px-4 py-3 font-semibold">Roll 策略</th>
                <th className="px-4 py-3 font-semibold">進階選項</th>
              </tr>
            </thead>
            <tbody className="divide-y divide-slate-100">
              {strategyComparisonRows.map(row => (
                <tr key={row.id} className="bg-white/70 hover:bg-indigo-50/40">
                  <td className="px-4 py-3">
                    <div className="flex items-center gap-3">
                      <span className="inline-block h-2.5 w-2.5 rounded-full" style={{ backgroundColor: row.color }} aria-hidden />
                      <span className="font-medium text-slate-700">{row.label}</span>
                    </div>
                  </td>
                  <td className="px-4 py-3 text-right tabular-nums text-slate-700">{row.finalValue}</td>
                  <td className="px-4 py-3 text-right tabular-nums font-medium text-slate-800">{row.totalReturn}</td>
                  <td className="px-4 py-3 text-right tabular-nums text-slate-700">{row.annualized}</td>
                  <td className="px-4 py-3 text-right tabular-nums text-slate-700">{row.winRate}</td>
                  <td className="px-4 py-3 text-right tabular-nums text-slate-700">{row.relativeReturn}</td>
                  <td className="px-4 py-3 text-slate-700">{row.rollDescription}</td>
                  <td className="px-4 py-3 text-slate-700">{row.options}</td>
                </tr>
              ))}
            </tbody>
          </table>
        </div>
      </section>
    </React.Fragment>
  );
}<|MERGE_RESOLUTION|>--- conflicted
+++ resolved
@@ -21,11 +21,7 @@
   type TooltipProps,
 } from 'recharts';
 import ChartErrorBoundary from '../../components/ChartErrorBoundary';
-<<<<<<< HEAD
 import type { BacktestCurvePoint } from '../../lib/backtest';
-=======
-import type { BacktestCurvePoint, RunBacktestResult } from '../../lib/backtest';
->>>>>>> 1dca58ef
 import { COMPARISON_SERIES_COLORS } from './constants';
 import type { StrategyConfigInput, StrategyRunResult } from './types';
 
@@ -831,7 +827,6 @@
       const deltaRollMarks = rollMarks.filter(event => (event.rollReason ?? 'delta') === 'delta');
       const scheduledRollMarks = rollMarks.filter(event => (event.rollReason ?? 'delta') === 'scheduled');
       const formattedLabel = typeof label === 'string' ? formatDateWithWeekday(label) : label;
-<<<<<<< HEAD
       const strategyValues = payload
         .filter(item => typeof item.dataKey === 'string' && item.dataKey.startsWith('CoveredCall'))
         .map(item => ({
@@ -840,8 +835,6 @@
           color: (item.color as string) ?? (item.stroke as string) ?? '#6366f1',
           value: typeof item.value === 'number' ? item.value : null,
         }));
-=======
->>>>>>> 1dca58ef
       return (
         <div className="min-w-[220px] rounded-xl border border-slate-200 bg-white/95 p-3 text-xs text-slate-600 shadow-xl">
           <div className="text-sm font-semibold text-slate-900">{formattedLabel}</div>
@@ -948,24 +941,17 @@
     const averageRollDelta =
       deltaRollEvents.reduce((acc, cur) => acc + (typeof cur.delta === 'number' ? cur.delta : 0), 0) /
       Math.max(1, deltaRollEvents.length);
-<<<<<<< HEAD
     const scheduledText = (() => {
       if (!primaryStrategy.config.enableRoll) return '已停用自動 Roll';
       if (primaryStrategy.config.rollDaysBeforeExpiry === 0) return '預設換倉日：到期日 (週五)';
       return `預設換倉日：到期前 ${primaryStrategy.config.rollDaysBeforeExpiry} 個交易日`;
     })();
-=======
->>>>>>> 1dca58ef
     return [
       ...summaryCards,
       {
         label: '平均 Roll Delta',
         value: averageRollDelta ? averageRollDelta.toFixed(2) : '—',
-<<<<<<< HEAD
         footnote: `設定閾值：${result.rollDeltaTrigger.toFixed(2)}（僅統計 Delta 閾值觸發換倉） · ${scheduledText}`,
-=======
-        footnote: `設定閾值：${result.rollDeltaTrigger.toFixed(2)}（僅統計 Delta 閾值觸發換倉）`,
->>>>>>> 1dca58ef
       },
     ];
   }, [primaryStrategy.config, result.rollDeltaTrigger, result.rollEvents, summaryCards]);
