--- conflicted
+++ resolved
@@ -37,11 +37,7 @@
 const createSettlementDotRenderer = (settlementKey: string): NonNullable<LineProps['dot']> => props => {
   const { cx, cy } = props as DotProps;
   if (typeof cx !== 'number' || typeof cy !== 'number') return <g />;
-<<<<<<< HEAD
   const settlement = (props as any)?.payload?.[settlementKey];
-=======
-  const settlement = (props as any)?.payload?.settlement;
->>>>>>> dc19bd46
   if (!settlement || (settlement.type !== 'expiry' && settlement.type !== 'roll')) return <g />;
   const color = settlement.pnl >= 0 ? '#22c55e' : '#ef4444';
   if (settlement.type === 'roll') {
@@ -216,7 +212,6 @@
   const BASE_SERIES_CONFIG: readonly SeriesConfig[] = useMemo(
     () => [
       { key: 'buyAndHold', label: 'Buy & Hold', color: '#2563eb', dataKey: 'BuyAndHold', axis: 'value' },
-<<<<<<< HEAD
       {
         key: 'coveredCall',
         label: formatStrategyLabel(primaryStrategy.config),
@@ -225,9 +220,6 @@
         axis: 'value',
         settlementKey: 'settlement',
       },
-=======
-      { key: 'coveredCall', label: formatStrategyLabel(primaryStrategy.config), color: getStrategyColor(0), dataKey: 'CoveredCall', axis: 'value' },
->>>>>>> dc19bd46
       { key: 'underlying', label: '標的股價', color: '#0ea5e9', dataKey: 'UnderlyingPrice', axis: 'price' },
       {
         key: 'callStrike',
@@ -245,10 +237,7 @@
     () =>
       comparisonStrategies.map((entry, index) => {
         const dataKey = `CoveredCall_${entry.id}`;
-<<<<<<< HEAD
         const settlementKey = `settlement_${entry.id}`;
-=======
->>>>>>> dc19bd46
         const config: SeriesConfig = {
           key: `strategy-${entry.id}`,
           label: formatStrategyLabel(entry.config),
@@ -286,7 +275,6 @@
     const dynamic = comparisonSeriesList.map(series => series.config);
     return [...base, ...dynamic];
   }, [BASE_SERIES_CONFIG, comparisonSeriesList]);
-<<<<<<< HEAD
 
   const settlementDotRenderers = useMemo(() => {
     const map: Record<string, NonNullable<LineProps['dot']>> = {};
@@ -307,8 +295,6 @@
     });
     return map;
   }, [seriesConfig]);
-=======
->>>>>>> dc19bd46
 
   useEffect(() => {
     setSeriesVisibility(prev => {
@@ -865,7 +851,6 @@
       const formattedLabel = typeof label === 'string' ? formatDateWithWeekday(label) : label;
       const strategyValues = payload
         .filter(item => typeof item.dataKey === 'string' && item.dataKey.startsWith('CoveredCall'))
-<<<<<<< HEAD
         .map(item => {
           const dataKey = item.dataKey as string;
           const settlementKey = settlementKeyByDataKey.get(dataKey);
@@ -881,14 +866,6 @@
         });
       const primaryEntry = strategyValues.find(entry => entry.dataKey === 'CoveredCall');
       const settlement = primaryEntry?.settlement ?? null;
-=======
-        .map(item => ({
-          key: item.dataKey as string,
-          label: item.name,
-          color: (item.color as string) ?? (item.stroke as string) ?? '#6366f1',
-          value: typeof item.value === 'number' ? item.value : null,
-        }));
->>>>>>> dc19bd46
       return (
         <div className="min-w-[220px] rounded-xl border border-slate-200 bg-white/95 p-3 text-xs text-slate-600 shadow-xl">
           <div className="text-sm font-semibold text-slate-900">{formattedLabel}</div>
@@ -898,7 +875,6 @@
               <div key={entry.key} className="flex items-center justify-between gap-2">
                 <span className="flex items-center gap-2">
                   <span className="inline-block h-2 w-2 rounded-full" style={{ backgroundColor: entry.color }} aria-hidden />
-<<<<<<< HEAD
                   <span className="flex items-center gap-2">
                     {entry.label}
                     {entry.settlement && (
@@ -919,9 +895,6 @@
                       </span>
                     )}
                   </span>
-=======
-                  {entry.label}
->>>>>>> dc19bd46
                 </span>
                 <span>{entry.value != null ? formatCurrency(entry.value) : '—'}</span>
               </div>
@@ -982,60 +955,6 @@
   const chartMargin = useMemo(() => ({ top: 20, right: 24, bottom: 30, left: 16 }), []);
   const canDownloadCsv = useMemo(() => result.curve.length > 0, [result.curve.length]);
 
-<<<<<<< HEAD
-=======
-  const summaryCards: SummaryCard[] = useMemo(() => {
-    const formatPct = (value: number) => `${(value * 100).toFixed(2)}%`;
-    const annualized = (value: number) => {
-      const years = Math.max(1 / 12, result.curve.length / 252);
-      return `${(((1 + value) ** (1 / years) - 1) * 100).toFixed(2)}%`;
-    };
-    return [
-      {
-        label: 'Buy & Hold 報酬率',
-        value: formatPct(result.bhReturn),
-        footnote: `年化：約 ${annualized(result.bhReturn)}`,
-      },
-      {
-        label: `${formatStrategyLabel(primaryStrategy.config)} 報酬率`,
-        value: formatPct(result.ccReturn),
-        footnote: `年化：約 ${annualized(result.ccReturn)}`,
-      },
-      {
-        label: `${formatStrategyLabel(primaryStrategy.config)} 勝率`,
-        value: `${(result.ccWinRate * 100).toFixed(1)}%`,
-        footnote: `樣本數：${result.ccSettlementCount} 次結算`,
-      },
-      {
-        label: '隱含波動率 (IV)',
-        value: `${(result.ivUsed * 100).toFixed(2)}%`,
-        footnote: `歷史波動率估計：${(result.hv * 100).toFixed(2)}%`,
-      },
-    ];
-  }, [formatStrategyLabel, primaryStrategy.config, result]);
-
-  const summaryCardsWithRoll = useMemo(() => {
-    const deltaRollEvents = result.rollEvents.filter(event => (event.rollReason ?? 'delta') === 'delta');
-    if (!deltaRollEvents.length) return summaryCards;
-    const averageRollDelta =
-      deltaRollEvents.reduce((acc, cur) => acc + (typeof cur.delta === 'number' ? cur.delta : 0), 0) /
-      Math.max(1, deltaRollEvents.length);
-    const scheduledText = (() => {
-      if (!primaryStrategy.config.enableRoll) return '已停用自動 Roll';
-      if (primaryStrategy.config.rollDaysBeforeExpiry === 0) return '預設換倉日：到期日 (週五)';
-      return `預設換倉日：到期前 ${primaryStrategy.config.rollDaysBeforeExpiry} 個交易日`;
-    })();
-    return [
-      ...summaryCards,
-      {
-        label: '平均 Roll Delta',
-        value: averageRollDelta ? averageRollDelta.toFixed(2) : '—',
-        footnote: `設定閾值：${result.rollDeltaTrigger.toFixed(2)}（僅統計 Delta 閾值觸發換倉） · ${scheduledText}`,
-      },
-    ];
-  }, [primaryStrategy.config, result.rollDeltaTrigger, result.rollEvents, summaryCards]);
-
->>>>>>> dc19bd46
   const strategyComparisonRows = useMemo(
     () =>
       strategies.map((entry, index) => {
@@ -1181,7 +1100,6 @@
                   domain={['auto', 'auto']}
                 />
                 <Tooltip content={<CustomTooltip />} />
-<<<<<<< HEAD
                 {seriesConfig.map(series => {
                   const dotRenderer = settlementDotRenderers[series.key];
                   return (
@@ -1202,25 +1120,6 @@
                     />
                   );
                 })}
-=======
-                {seriesConfig.map(series => (
-                  <Line
-                    key={series.key}
-                    type="monotone"
-                    dataKey={series.dataKey}
-                    dot={series.key === 'coveredCall' ? settlementDotRenderer : false}
-                    activeDot={series.key === 'coveredCall' ? { r: 6 } : undefined}
-                    strokeWidth={series.axis === 'value' ? 2.5 : 1.8}
-                    stroke={series.color}
-                    name={series.label}
-                    yAxisId={series.axis}
-                    hide={seriesVisibility[series.key] === false}
-                    strokeDasharray={series.strokeDasharray}
-                    isAnimationActive={false}
-                    connectNulls
-                  />
-                ))}
->>>>>>> dc19bd46
                 {deltaRollPoints.map((point, idx) => (
                   <ReferenceLine
                     key={`roll-${point.date}-${idx}`}
